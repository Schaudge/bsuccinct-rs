use clap::{Parser, ValueEnum, Subcommand, Args};
use ph::fp::{FPHash, FPHashConf, FPHash2, FPHash2Conf, Bits, Bits8, GroupSize, SeedSize, TwoToPowerBits, TwoToPowerBitsStatic, FPHash2Builder};
use bitm::{BitAccess, BitVec};
use std::hash::Hash;
use std::fmt::{Debug, Display, Formatter};
use std::io::{stdout, Write, BufRead, Seek};
use cpu_time::{ProcessTime, ThreadTime};
use std::fs::{File, OpenOptions};
use std::mem::size_of;
use std::time::Instant;
use boomphf::Mphf;
use cmph_sys::{cmph_io_struct_vector_adapter,cmph_config_new,cmph_config_set_algo,
               CMPH_ALGO_CMPH_CHD,cmph_config_set_graphsize,cmph_config_set_b,cmph_uint32,
               cmph_new,cmph_config_destroy,cmph_io_struct_vector_adapter_destroy,
               cmph_packed_size,cmph_pack,cmph_destroy,cmph_search_packed};
use rayon::current_num_threads;
use dyn_size_of::GetSize;
use ph::BuildSeededHasher;
use ph::fp::keyset::{CachedKeySet, DynamicKeySet, SliceSourceWithClones, SliceSourceWithRefs};
use ph::seedable_hash::BuildWyHash;

#[derive(Copy, Clone, PartialEq, Eq, PartialOrd, Ord, ValueEnum)]
enum KeyAccess {
    /// Only sequential access to the keys is allowed, upto 10% of keys can be cached (for random access).
    Sequential,  //(usize),
    /// Random-access, read-only access to the keys is allowed. The algorithm store indices of the remaining keys.
    Indices,
    /// Vector of keys can be modified. The method stores remaining keys, and removes the rest from the vector.
    Copy
}

#[derive(Copy, Clone, PartialEq, Eq, PartialOrd, Ord, ValueEnum)]
enum Threads {
    /// Single thread
    Single = 1,
    /// Multiple threads
    Multi = 2,
    /// Single and multiple threads too
    Both = 2 | 1
}

#[allow(non_camel_case_types)]
#[derive(Args)]
struct FMPHConf {
    /// Relative level size as percent of number of keys, equals to *100γ*.
    #[arg(short='l', long)]
    level_size: Option<u16>,
    /// How FMPH can access keys.
    #[arg(value_enum, short='a', long, default_value_t = KeyAccess::Indices)]
    key_access: KeyAccess,
}


#[allow(non_camel_case_types)]
#[derive(Args)]
struct FMPHGOConf {
    /// Number of bits to store seed of each group, *s*
    #[arg(short='s', long, value_parser = clap::value_parser!(u8).range(1..16))]
    bits_per_group_seed: Option<u8>,
    /// The size of each group, *b*
    #[arg(short='b', long, value_parser = clap::value_parser!(u8).range(1..63))]
    group_size: Option<u8>,
    /// Relative level size as percent of number of keys, equals to *100γ*
    #[arg(short='l', long)]
    level_size: Option<u16>,
    /// FMPHGO caches 64-bit hashes of keys when their number (at the constructed level) is below this threshold
    #[arg(short='p', long, default_value_t = usize::MAX)]
    pre_hash_threshold: usize,
    /// How FMPHGO can access keys
    #[arg(value_enum, short='a', long, default_value_t = KeyAccess::Indices)]
    key_access: KeyAccess,
}

#[allow(non_camel_case_types)]
//#[derive(Copy, Clone, PartialEq, Eq, PartialOrd, Ord, ValueEnum)]
#[derive(Subcommand)]
enum Method {
    // Most methods
    //Most,
    /// FMPHGO with all settings
    FMPHGO_all,
    /// FMPHGO with selected settings
    FMPHGO(FMPHGOConf),
    /// FMPH
    FMPH(FMPHConf),
    /// BooMPHF
    Boomphf {
        /// Relative level size as percent of number of keys, equals to *100γ*
        #[arg(short='l', long)]
        level_size: Option<u16>
    },
    /// CHD
    CHD {
        /// The average number of keys per bucket. By default tests all lambdas from 1 to 6
        #[arg(short='l', long, value_parser = clap::value_parser!(u8).range(1..32))]
        lambda: Option<u8>
    }
}

#[allow(non_camel_case_types)]
#[derive(Copy, Clone, PartialEq, Eq, PartialOrd, Ord, ValueEnum)]
enum KeySource {
    /// Generate 32 bit keys with xor-shift 32
    xs32,
    /// Generate 64 bit keys with xor-shift 64
    xs64,
    /// Standard input
    stdin
}

#[derive(Parser)]
#[command(author, version, about, long_about = None)]
/// Minimal perfect hashing benchmark.
struct Conf {
    /// Method to run
    #[command(subcommand)]
    method: Method,

    /// Number of times to perform the lookup test
    #[arg(short='l', long, default_value_t = 1)]
    lookup_runs: u32,

    /// Number of times to perform the construction
    #[arg(short='b', long, default_value_t = 1, value_parser = clap::value_parser!(u32).range(1..))]
    build_runs: u32,

    /// Whether to check the validity of built MPHFs
    #[arg(short='v', long, default_value_t = false)]
    verify: bool,

    #[arg(short='s', long, value_enum, default_value_t = KeySource::stdin)]
    key_source: KeySource,

    /// The number of random keys to use or maximum number of keys to read from stdin
    #[arg(short='n', long)]
    keys_num: Option<usize>,

    /// Number of foreign keys (to generate or read) used to test the frequency of detection of non-contained keys
    #[arg(short='f', long, default_value_t = 0)]
    foreign_keys_num: usize,

    /// Whether to build MPHF using single or multiple threads, or try both (default). Ignored by the methods that do not support building with single or multiple threads
    #[arg(short='t', long, value_enum, default_value_t = Threads::Both)]
    threads: Threads,

    /// Save detailed results to CSV-like (but space separated) file
    #[arg(short='d', long, default_value_t = false)]
    save_details: bool,
}

/// Represents average (per value) lookup: level searched, times (seconds).
pub struct SearchStats {
    /// average number of level searched
    pub avg_deep: f64,
    /// average lookup time
    pub avg_lookup_time: f64,
    /// proportion of elements not found
    pub absences_found: f64
}

impl SearchStats {
    /// Lookups `h` for all keys in `input` and returns search statistics.
    /// If `verify` is `true`, checks if the MPHF `h` is valid for the given `input`.
    fn new<K: Hash, F: Fn(&K, &mut u64) -> Option<u64>>(input: &[K], h: F, verify: bool, lookup_runs: u32) -> Self {
        if input.is_empty() || lookup_runs == 0 { return Self::nan(); }
        let mut extra_levels_searched = 0u64;
        let mut not_found = 0usize;
        let start_process_moment = ProcessTime::now();
        if verify {
            let mut seen = Box::<[u64]>::with_zeroed_bits(input.len());
            for v in input {
                if let Some(index) = h(v, &mut extra_levels_searched) {
                    let index = index as usize;
                    assert!(index < input.len(), "MPHF assigns too large value {}>{}.", index, input.len());
                    assert!(!seen.get_bit(index), "MPHF assigns the same value to two keys of input.");
                    seen.set_bit(index);
                } else {
                    not_found += 1;
                }
            }
        } else {
            for v in input {
                if h(v, &mut extra_levels_searched).is_none() {
                    not_found += 1;
                }
            }
        }
        for _ in 1..lookup_runs {
            let mut dump = 0;
            for v in input { h(v, &mut dump); }
        }
        let seconds = start_process_moment.elapsed().as_secs_f64();
        let divider = input.len() as f64;
        Self {
            avg_deep: extra_levels_searched as f64 / divider,
            avg_lookup_time: seconds / (divider * lookup_runs as f64),
            absences_found: not_found as f64 / divider
        }
    }

    pub fn nan() -> Self {
        Self { avg_deep: f64::NAN, avg_lookup_time: f64::NAN, absences_found: f64::NAN }
    }
}

struct BuildStats {
    time_st: f64,
    time_mt: f64
}

impl Display for BuildStats {
    fn fmt(&self, f: &mut Formatter<'_>) -> std::fmt::Result {
        match (!self.time_st.is_nan(), !self.time_mt.is_nan()) {
            (true, false) => write!(f, "build time [ms] ST: {:.0}", self.time_st * 1_000.0),
            (false, true) => write!(f, "build time [ms] MT: {:.0}", self.time_mt * 1_000.0),
            (true, true) => write!(f, "build time [ms] ST, MT: {:.0}, {:.0}", self.time_st * 1_000.0, self.time_mt * 1_000.0),
            _ => write!(f, "build time is unknown")
        }
    }
}

const BENCHMARK_HEADER: &'static str = "size_bytes bits_per_value avg_deep avg_lookup_time build_time_st build_time_mt absent_avg_deep absent_avg_lookup_time absences_found";

struct BenchmarkResult {
    included: SearchStats,
    absent: SearchStats,
    size_bytes: usize,
    bits_per_value: f64,
    build: BuildStats
}

impl BenchmarkResult {
    fn all<'a>(&'a self) -> impl Display + 'a {
        struct All<'a>(&'a BenchmarkResult);
        impl<'a> Display for All<'a> {
            fn fmt(&self, f: &mut Formatter) -> std::fmt::Result {
                write!(f, "{} {} {} {} {} {} {} {} {}", self.0.size_bytes,
                       self.0.bits_per_value, self.0.included.avg_deep, self.0.included.avg_lookup_time,
                       self.0.build.time_st, self.0.build.time_mt,
                       self.0.absent.avg_lookup_time, self.0.absent.avg_lookup_time, self.0.absent.absences_found
                )
            }
        }
        All(self)
    }
}

impl Display for BenchmarkResult {
    fn fmt(&self, f: &mut Formatter<'_>) -> std::fmt::Result {
        write!(f, "size [bits/key]: {:.2}", self.bits_per_value)?;
        if !self.included.avg_lookup_time.is_nan() {
            write!(f, "\tlookup time [ns]: {:.0}", self.included.avg_lookup_time * 1_000_000_000.0)?;
        }
        write!(f, "\t{}", self.build)?;
        Ok(())
    }
}

trait MPHFBuilder<K: Hash> {
    const CAN_DETECT_ABSENCE: bool = true;
    const BUILD_THREADS: Threads = Threads::Both;
    const BUILD_THREADS_DOES_NOT_CHANGE_SIZE: bool = true;

    type MPHF: GetSize;
    fn new(&self, keys: &[K], use_multiple_threads: bool) -> Self::MPHF;
    fn value(mphf: &Self::MPHF, key: &K, levels: &mut u64) -> Option<u64>;

    /// Builds the MPHF and measure the CPU thread time of building. Returns: the MPHF, the time measured.
    fn benchmark_build_st(&self, keys: &[K], repeats: u32) -> (Self::MPHF, BuildStats) {
        let start_moment = ThreadTime::now();   // ProcessTime?
        for _ in 1..repeats { self.new(keys, false); }
        let h = self.new(keys, false);
        let build_time_seconds = start_moment.elapsed().as_secs_f64();
        (h, BuildStats { time_st: build_time_seconds / repeats as f64, time_mt: f64::NAN } )
    }

    /// Builds the MPHF and measure the CPU thread time of building. Returns: the MPHF, the time measured.
    fn benchmark_build_mt(&self, keys: &[K], repeats: u32) -> (Self::MPHF, BuildStats) {
        let start_moment =  Instant::now();
        for _ in 1..repeats { self.new(keys, true); }
        let h = self.new(keys, true);
        let build_time_seconds = start_moment.elapsed().as_secs_f64();
        (h, BuildStats { time_st: f64::NAN, time_mt: build_time_seconds / repeats as f64 } )
    }

    /// Builds MPHF and measure the time of building. Returns: MPHF, and either single-thread and multiple-thread time of building, and one NaN.
    fn benchmark_build(&self, keys: &[K], conf: &Conf) -> (Self::MPHF, BuildStats) {
        match (Self::BUILD_THREADS, conf.threads) {
            (Threads::Single, _) | (Threads::Both, Threads::Single) => self.benchmark_build_st(keys, conf.build_runs),
            (Threads::Multi, _) | (Threads::Both, Threads::Multi) => self.benchmark_build_mt(keys, conf.build_runs),
            _ => {  // (Both, Both) pair
                let (mphf, result_st) = self.benchmark_build_st(keys, conf.build_runs);
                let size_st = Self::BUILD_THREADS_DOES_NOT_CHANGE_SIZE.then(|| mphf.size_bytes());
                drop(mphf);
                let (mphf, mut result_mt) = self.benchmark_build_mt(keys, conf.build_runs);
                if let Some(size_st) = size_st {
                    let size_mt = mphf.size_bytes();
                    if size_st != size_mt {
                        eprintln!("WARNING: ST/MT differ in sizes, {} != {}", size_st, size_mt);
                    }
                }
                result_mt.time_st = result_st.time_st;
                (mphf, result_mt)
            }
        }
    }

    /// Builds, tests, and returns MPHF.
    fn benchmark(&self, i: &(Vec<K>, Vec<K>), conf: &Conf) -> BenchmarkResult {
        let (h, build) = self.benchmark_build(&i.0, conf);
        let size_bytes = h.size_bytes();
        let bits_per_value = 8.0 * size_bytes as f64 / i.0.len() as f64;
        if conf.lookup_runs == 0 {
            return BenchmarkResult { included: SearchStats::nan(), absent: SearchStats::nan(), size_bytes, bits_per_value, build }
        }
        let included = SearchStats::new(&i.0, |k, s| Self::value(&h, k, s), conf.verify, conf.lookup_runs);
        assert_eq!(included.absences_found, 0.0, "MPHF does not assign the value for {}% keys of the input", included.absences_found*100.0);
        let absent = if conf.save_details && Self::CAN_DETECT_ABSENCE {
            SearchStats::new(&i.1, |k, s| Self::value(&h, k, s), false, conf.lookup_runs)
        } else {
            SearchStats::nan()
        };
        BenchmarkResult { included, absent, size_bytes, bits_per_value, build }
    }
}

impl<K: Hash + Sync + Send + Clone, S: BuildSeededHasher + Clone + Sync> MPHFBuilder<K> for (FPHashConf<S>, KeyAccess) {
    type MPHF = FPHash<S>;

    fn new(&self, keys: &[K], use_multiple_threads: bool) -> Self::MPHF {
        let mut conf = self.0.clone();
        conf.use_multiple_threads = use_multiple_threads;
        match self.1 {
<<<<<<< HEAD
            KeyAccess::LoMem(0) => Self::MPHF::with_conf(DynamicKeySet::with_len(|| keys.iter(), keys.len(), true), self.0.clone()),
            KeyAccess::LoMem(clone_threshold) => Self::MPHF::with_conf(
                CachedKeySet::new(DynamicKeySet::with_len(|| keys.iter(), keys.len(), true), clone_threshold),
                self.0.clone()),
            //KeyAccess::StoreIndices => Self::MPHF::from_slice_with_conf(keys, self.0.clone()),
            KeyAccess::StoreIndices => Self::MPHF::with_conf(SliceSourceWithRefs::<_, u8>::new(keys), self.0.clone()),
            //KeyAccess::StoreIndices => Self::MPHF::with_conf(CachedKeySet::slice(keys, keys.len()/10), self.0.clone()),
            KeyAccess::CopyKeys => Self::MPHF::with_conf(SliceSourceWithClones::new(keys), self.0.clone())
=======
            //KeyAccess::LoMem(0) => Self::MPHF::with_conf(DynamicKeySet::with_len(|| keys.iter(), keys.len(), true), self.0.clone()),
            KeyAccess::Sequential => Self::MPHF::with_conf(
                CachedKeySet::new(DynamicKeySet::with_len(|| keys.iter(), keys.len(), true), keys.len() / 10),
                conf),
            KeyAccess::Indices => Self::MPHF::with_conf(SliceSourceWithRefs::new(keys), conf),
            KeyAccess::Copy => Self::MPHF::with_conf(SliceSourceWithClones::new(keys), conf)
>>>>>>> 66c4cfcd
        }
    }

    #[inline(always)] fn value(mphf: &Self::MPHF, key: &K, levels: &mut u64) -> Option<u64> {
        mphf.get_stats(key, levels)
    }
}

impl<K: Hash + Sync + Send + Clone, GS: GroupSize + Sync, SS: SeedSize, S: BuildSeededHasher + Clone + Sync> MPHFBuilder<K> for (FPHash2Builder<GS, SS, S>, KeyAccess) {
    type MPHF = FPHash2<GS, SS, S>;

    fn new(&self, keys: &[K], use_multiple_threads: bool) -> Self::MPHF {
        let mut conf = self.0.clone();
        conf.use_multiple_threads = use_multiple_threads;
        match self.1 {
            KeyAccess::Sequential => Self::MPHF::with_builder(
                CachedKeySet::new(DynamicKeySet::with_len(|| keys.iter(), keys.len(), true), keys.len() / 10),
                conf),
            KeyAccess::Indices => Self::MPHF::with_builder(SliceSourceWithRefs::new(keys), conf),
            KeyAccess::Copy => Self::MPHF::with_builder(SliceSourceWithClones::new(keys), conf)

            /*KeyAccess::LoMem(0) => Self::MPHF::with_builder(DynamicKeySet::with_len(|| keys.iter(), keys.len(), true), self.0.clone()),
            KeyAccess::LoMem(clone_threshold) => Self::MPHF::with_builder(
                CachedKeySet::new(DynamicKeySet::with_len(|| keys.iter(), keys.len(), true), clone_threshold),
                self.0.clone()),
            //KeyAccess::StoreIndices => Self::MPHF::from_slice_with_conf(keys, self.0.clone()),
            KeyAccess::StoreIndices => Self::MPHF::with_builder(SliceSourceWithRefs::<_, u8>::new(keys), self.0.clone()),
            //KeyAccess::StoreIndices => Self::MPHF::with_conf(CachedKeySet::slice(keys, keys.len()/10), self.0.clone()),
            KeyAccess::CopyKeys => Self::MPHF::with_builder(SliceSourceWithClones::new(keys), self.0.clone())*/
        }
    }

    #[inline(always)] fn value(mphf: &Self::MPHF, key: &K, levels: &mut u64) -> Option<u64> {
        mphf.get_stats(key, levels)
    }
}

struct CHDConf { lambda: u8 }

impl<K: Hash> MPHFBuilder<K> for CHDConf {
    type MPHF = Box<[u8]>;

    const CAN_DETECT_ABSENCE: bool = false;
    const BUILD_THREADS: Threads = Threads::Single;

    fn new(&self, keys: &[K], _use_multiple_threads: bool) -> Self::MPHF {
        unsafe {
            let source = cmph_io_struct_vector_adapter(
                keys.as_ptr() as *mut ::std::os::raw::c_void,         // structs
                size_of::<K>() as u32, // struct_size
                0,           // key_offset
                size_of::<K>() as u32, // key_len
                keys.len() as u32); // nkeys

            let config = cmph_config_new(source);
            //cmph_config_set_algo(config, CMPH_CHD_PH); // CMPH_CHD or CMPH_BDZ
            cmph_config_set_algo(config, CMPH_ALGO_CMPH_CHD); // CMPH_CHD or CMPH_BDZ
            cmph_config_set_graphsize(config, 1.01);
            cmph_config_set_b(config, self.lambda as cmph_uint32);
            let hash = cmph_new(config);
            cmph_config_destroy(config);
            cmph_io_struct_vector_adapter_destroy(source);//was: cmph_io_vector_adapter_destroy(source);
            //to_find_perfect_hash.release();

            //let mut packed_hash = vec![MaybeUninit::<u8>::uninit(); cmph_packed_size(hash) as usize].into_boxed_slice();
            let mut packed_hash = vec![0u8; cmph_packed_size(hash) as usize].into_boxed_slice();
            cmph_pack(hash, packed_hash.as_mut_ptr() as *mut ::std::os::raw::c_void);
            cmph_destroy(hash);

            packed_hash
        }
    }

    #[inline(always)] fn value(mphf: &Self::MPHF, key: &K, _levels: &mut u64) -> Option<u64> {
        Some(unsafe{ cmph_search_packed(
            mphf.as_ptr() as *mut ::std::os::raw::c_void,
            key as *const K as *const i8,
            size_of::<K>() as u32) as u64 })
    }
}

struct BooMPHFConf { gamma: f64 }

impl<K: Hash + Debug + Sync + Send> MPHFBuilder<K> for BooMPHFConf {
    type MPHF = Mphf<K>;

    fn new(&self, keys: &[K], use_multiple_threads: bool) -> Self::MPHF {
        if use_multiple_threads {
            Mphf::new_parallel(self.gamma, keys, None)
        } else {
            Mphf::new(self.gamma, keys)
        }
    }

    #[inline(always)] fn value(mphf: &Self::MPHF, key: &K, levels: &mut u64) -> Option<u64> {
        mphf.try_hash_bench(&key, levels)
    }
}

const FMPHGO_HEADER: &'static str = "prehash_threshold bits_per_group_seed relative_level_size bits_per_group";

struct FMPHGOBuildParams<S> {
    hash: S,
    relative_level_size: u16,
    prehash_threshold: usize,
    key_access: KeyAccess
}

fn h2bench<GS, SS, S, K>(bits_per_group_seed: SS, bits_per_group: GS, i: &(Vec<K>, Vec<K>), conf: &Conf, p: &FMPHGOBuildParams<S>) -> BenchmarkResult
    where GS: GroupSize + Sync + Copy, SS: SeedSize + Copy, S: BuildSeededHasher + Sync + Clone, K: Hash + Sync + Send + Clone
{
    (FPHash2Builder::with_lsize_pht_mt(
        FPHash2Conf::hash_bps_bpg(p.hash.clone(), bits_per_group_seed, bits_per_group),
        p.relative_level_size, p.prehash_threshold, false), p.key_access)
    .benchmark(i, conf)
}

fn h2b<GS, S, K>(bits_per_group_seed: u8, bits_per_group: GS, i: &(Vec<K>, Vec<K>), conf: &Conf, p: &FMPHGOBuildParams<S>) -> BenchmarkResult
    where GS: GroupSize + Sync + Copy, S: BuildSeededHasher + Sync + Clone, K: Hash + Sync + Send + Clone
{
    if bits_per_group_seed.is_power_of_two() {
        match bits_per_group_seed {
            1 => h2bench(TwoToPowerBitsStatic::<0>, bits_per_group, i, conf, p),
            2 => h2bench(TwoToPowerBitsStatic::<1>, bits_per_group, i, conf, p),
            4 => h2bench(TwoToPowerBitsStatic::<2>, bits_per_group, i, conf, p),
            8 => h2bench(Bits8, bits_per_group, i, conf, p),
            16 => h2bench(TwoToPowerBitsStatic::<5>, bits_per_group, i, conf, p),
            _ => unreachable!()
        }
    } else {
        h2bench(Bits(bits_per_group_seed), bits_per_group, i, conf, p)
    }
}

fn fmphgo<S, K>(file: &mut Option<File>, i: &(Vec<K>, Vec<K>), conf: &Conf, bits_per_group_seed: u8, bits_per_group: u8, p: &FMPHGOBuildParams<S>)
                -> BenchmarkResult
    where S: BuildSeededHasher + Clone + Sync, K: Hash + Sync + Send + Clone
{
    let b = if bits_per_group.is_power_of_two() {
        h2b(bits_per_group_seed, TwoToPowerBits::new(bits_per_group.trailing_zeros() as u8), i, conf, p)
    } else {
        h2b(bits_per_group_seed, Bits(bits_per_group), i, conf, p)
    };
    if let Some(ref mut f) = file {
        writeln!(f, "{} {} {} {} {}", p.prehash_threshold, bits_per_group_seed, p.relative_level_size, bits_per_group, b.all()).unwrap();
    }
    b
}

fn fmphgo_benchmark<S, K>(file: &mut Option<File>, i: &(Vec<K>, Vec<K>), conf: &Conf, bits_per_group_seed: u8, bits_per_group: u8, p: &FMPHGOBuildParams<S>)
    where S: BuildSeededHasher + Clone + Sync, K: Hash + Sync + Send + Clone
{
    let b = fmphgo(file, i, conf, bits_per_group_seed, bits_per_group, p);
    println!(" {} {} {:.1}\t{}", bits_per_group_seed, bits_per_group, p.relative_level_size as f64/100.0, b);
}

fn fmphgo_run<S, K>(file: &mut Option<File>, i: &(Vec<K>, Vec<K>), conf: &Conf, bits_per_group_seed: u8, bits_per_group: u8, p: &mut FMPHGOBuildParams<S>)
    where S: BuildSeededHasher + Clone + Sync, K: Hash + Sync + Send + Clone
{
    if p.relative_level_size == 0 {
        for relative_level_size in (100..=200).step_by(/*50*/100) {
            p.relative_level_size = relative_level_size;
            fmphgo_benchmark(file, i, conf, bits_per_group_seed, bits_per_group, &p);
        }
        p.relative_level_size = 0;
    } else {
        fmphgo_benchmark(file, i, conf, bits_per_group_seed, bits_per_group, &p);
    }
}

fn fmphgo_benchmark_all<S, K>(mut csv_file: Option<File>, hash: S, i: &(Vec<K>, Vec<K>), conf: &Conf, key_access: KeyAccess)
where S: BuildSeededHasher + Clone + Sync, K: Hash + Sync + Send + Clone
{
    println!("bps rls \\ bpglog 2 3 4 5 ... 62");
    let mut p = FMPHGOBuildParams {
        hash,
        relative_level_size: 0,
        prehash_threshold: usize::MAX,
        key_access
    };
    for bits_per_group_seed in 1u8..=10u8 {
        for relative_level_size in (100..=200).step_by(/*50*/100) {
            p.relative_level_size = relative_level_size;
            print!("{} {}", bits_per_group_seed, relative_level_size);
            //for bits_per_group_log2 in 3u8..=7u8 {
            for bits_per_group in (2u8..=62u8).step_by(2) {
                //let (_, b) = Conf::bps_bpg_lsize(bits_per_group_seed, TwoToPowerBits::new(bits_per_group_log2), relative_level_size).benchmark(verify);
                let b = fmphgo(&mut csv_file, i, conf, bits_per_group_seed, bits_per_group, &p);
                print!(" {:.2}", b.bits_per_value);
                stdout().flush().unwrap();
            }
            println!();
        }
    }
}



const FMPH_BENCHMARK_HEADER: &'static str = "gamma";

fn fmph_benchmark<S, K>(i: &(Vec<K>, Vec<K>), conf: &Conf, level_size: Option<u16>, use_fmph: Option<(S, KeyAccess)>)
where S: BuildSeededHasher + Clone + Sync, K: Hash + Sync + Send + Debug + Clone
{
    let method_name = if use_fmph.is_some() { "FMPH" } else { "BooMPHF" };
    println!("{}: gamma results...", method_name);
    let mut file = file(method_name, &conf, i, FMPH_BENCHMARK_HEADER);
    for relative_level_size in level_size.map_or(100..=200, |r| r..=r).step_by(/*50*/100) {
        let gamma = relative_level_size as f64 / 100.0f64;
        let b = if let Some((ref hash, key_access)) = use_fmph {
            (FPHashConf::hash_lsize_threads(hash.clone(), relative_level_size, false), key_access).benchmark(i, &conf)
        } else {
            BooMPHFConf { gamma }.benchmark(i, &conf)
        };
        println!(" {:.1}\t{}", gamma, b);
        if let Some(ref mut f) = file { writeln!(f, "{} {}", gamma, b.all()).unwrap(); }
    }
}

fn chd_benchmark<K: Hash>(csv_file: &mut Option<File>, i: &(Vec<K>, Vec<K>), conf: &Conf, lambda: u8) {
    let b = CHDConf{ lambda }.benchmark(i, conf);
    if let Some(ref mut f) = csv_file { writeln!(f, "{} {}", lambda, b.all()).unwrap(); }
    println!(" {}\t{}", lambda, b);
}

fn file<K>(method_name: &str, conf: &Conf, i: &(Vec<K>, Vec<K>), extra_header: &str) -> Option<File> {
    if !conf.save_details { return None; }
    let ks_name = match conf.key_source {
        KeySource::xs32 => "32",
        KeySource::xs64 => "64",
        KeySource::stdin => "str",
    };
    let mut file = OpenOptions::new().append(true).create(true).open(format!("{}_{}_{}_{}.csv", method_name, ks_name, i.0.len(), i.1.len())).unwrap();
    if file.stream_position().unwrap() == 0 { writeln!(file, "{} {}", extra_header, BENCHMARK_HEADER).unwrap(); }
    Some(file)
}

fn run<K: Hash + Sync + Send + Clone + Debug>(conf: &Conf, i: &(Vec<K>, Vec<K>)) {
    match conf.method {
        Method::FMPHGO_all => {
            fmphgo_benchmark_all(file("FMPHGO_all", &conf, i, FMPHGO_HEADER), BuildWyHash::default(), &i, &conf, KeyAccess::Indices);
        }
        Method::FMPHGO(ref fmphgo_conf) => {
            let mut file = file("FMPHGO", &conf, i, FMPHGO_HEADER);
            println!("FMPHGO pre-hash threshold={}: s b gamma results...", fmphgo_conf.pre_hash_threshold);
            let mut p = FMPHGOBuildParams {
                hash: BuildWyHash::default(),
                relative_level_size: fmphgo_conf.level_size.unwrap_or(0),
                prehash_threshold: fmphgo_conf.pre_hash_threshold,
                key_access: fmphgo_conf.key_access,
            };
            match (fmphgo_conf.bits_per_group_seed, fmphgo_conf.group_size) {
                (None, None) => {
                    for (bits_per_group_seed, bits_per_group) in [(1, 8), (2, 16), (4, 16), (8, 32)] {
                        fmphgo_run(&mut file, i, conf, bits_per_group_seed, bits_per_group, &mut p);
                    }
                },
                (Some(bits_per_group_seed), Some(bits_per_group)) => fmphgo_run(&mut file, i, conf, bits_per_group_seed, bits_per_group, &mut p),
                (Some(1), None) | (None, Some(8)) => fmphgo_run(&mut file, i, conf, 1, 8, &mut p),
                (Some(2), None) => fmphgo_run(&mut file, i, conf, 2, 16, &mut p),
                (Some(4), None) => fmphgo_run(&mut file, i, conf, 4, 16, &mut p),
                (None, Some(16)) => {
                    fmphgo_run(&mut file, i, conf, 2, 16, &mut p);
                    fmphgo_run(&mut file, i, conf, 4, 16, &mut p);
                }
                (Some(8), None) | (None, Some(32)) => fmphgo_run(&mut file, i, conf, 8, 32, &mut p),
                _ => eprintln!("Cannot deduce for which pairs of (bits per group seed, group size) calculate.")
            }
        }
        Method::FMPH(ref fmph_conf) => {
            fmph_benchmark(i, conf, fmph_conf.level_size, Some((BuildWyHash::default(), fmph_conf.key_access)));
        }
        Method::Boomphf{level_size} => {
            fmph_benchmark::<BuildWyHash, _>(i, conf, level_size, None);
        }
        Method::CHD{lambda} => {
            if conf.key_source == KeySource::stdin {
                eprintln!("Benchmarking CHD with keys from stdin is not supported.")
            } else {
                println!("CHD: lambda results...");
                let mut csv = file("CHD", &conf, i, "lambda");
                if let Some(lambda) = lambda {
                    chd_benchmark(&mut csv, i, conf, lambda);
                } else {
                    for lambda in 1..=6 { chd_benchmark(&mut csv, i, conf, lambda); }
                }
            }
        }
    }
}

/// Infinitive iterator over random u32 values generated by xorshift 32 algorithm.
///
/// It must be initialized by non-zero seed, never generates zero, and has period 2^32-1.
///
/// See <https://www.jstatsoft.org/article/view/v008i14>.
struct XorShift32(u32);

impl Iterator for XorShift32 {
    type Item = u32;

    fn next(&mut self) -> Option<Self::Item> {
        self.0 ^= self.0 << 13;
        self.0 ^= self.0 >> 17;
        self.0 ^= self.0 << 5;
        Some(self.0)
    }
}

/*struct Generate32x<const N: usize>(XorShift32);
impl<const N: usize> Generate32x<N> {
    pub fn new(seed: u32) -> Self { Self(XorShift32(seed)) }
}

impl<const N: usize> Iterator for Generate32x<N> {
    type Item = [u32; N];

    fn next(&mut self) -> Option<Self::Item> {
        /*let mut result: [MaybeUninit<u32>; N] = unsafe {
            MaybeUninit::uninit().assume_init()
        };
        for v in &mut result { v.write(self.0.next().unwrap()); }
        Some(unsafe{std::mem::transmute::<_, [u32; N]>(result)})*/
        let mut result = [0u32; N];
        for v in &mut result { *v = self.0.next().unwrap(); }
        Some(result)
    }
}*/

struct XorShift64(u64);

impl Iterator for XorShift64 {
    type Item = u64;

    fn next(&mut self) -> Option<Self::Item> {
        self.0 ^= self.0 << 13;
        self.0 ^= self.0 >> 7;
        self.0 ^= self.0 << 17;
        Some(self.0)
    }
}

fn gen_data<I: Iterator>(keys_num: usize, foreign_keys_num: usize, mut generator: I) -> (Vec<I::Item>, Vec<I::Item>) {
    (generator.by_ref().take(keys_num).collect(), generator.take(foreign_keys_num).collect())
}

//fn test_data_32x<const N: usize>(how_many: usize) -> (Vec<[u32; N]>, Vec<[u32; N]>) { test_data(how_many, Generate32x::<N>::new(5678)) }

fn print_input_stats(setname: &str, strings: &[String]){
    if strings.len() == 0 {
        println!("{} is empty", setname);
    } else {
        println!("{} has {} strings with an average length of {:.1} bytes", setname, strings.len(), strings.iter().map(|s| s.len()).sum::<usize>() as f64 / strings.len() as f64)
    }
}

fn main() {
    let conf = Conf::parse();
    println!("{} threads available for multi-threaded calculations", current_num_threads());
    match conf.key_source {
        KeySource::xs32 => { run(&conf, &gen_data(conf.keys_num.unwrap(), conf.foreign_keys_num, XorShift32(1234))); },
        KeySource::xs64 => { run(&conf, &gen_data(conf.keys_num.unwrap(), conf.foreign_keys_num, XorShift64(1234))); },
        KeySource::stdin => {
            let lines = std::io::stdin().lock().lines().map(|l| l.unwrap());
            let i = if let Some(keys_num) = conf.keys_num {
                gen_data(keys_num, conf.foreign_keys_num, lines)
            } else {
                (lines.collect(), Vec::new())
            };
            print_input_stats("key set", &i.0);
            print_input_stats("foreign key set", &i.1);
            run(&conf, &i);
        }
    };
}<|MERGE_RESOLUTION|>--- conflicted
+++ resolved
@@ -331,23 +331,12 @@
         let mut conf = self.0.clone();
         conf.use_multiple_threads = use_multiple_threads;
         match self.1 {
-<<<<<<< HEAD
-            KeyAccess::LoMem(0) => Self::MPHF::with_conf(DynamicKeySet::with_len(|| keys.iter(), keys.len(), true), self.0.clone()),
-            KeyAccess::LoMem(clone_threshold) => Self::MPHF::with_conf(
-                CachedKeySet::new(DynamicKeySet::with_len(|| keys.iter(), keys.len(), true), clone_threshold),
-                self.0.clone()),
-            //KeyAccess::StoreIndices => Self::MPHF::from_slice_with_conf(keys, self.0.clone()),
-            KeyAccess::StoreIndices => Self::MPHF::with_conf(SliceSourceWithRefs::<_, u8>::new(keys), self.0.clone()),
-            //KeyAccess::StoreIndices => Self::MPHF::with_conf(CachedKeySet::slice(keys, keys.len()/10), self.0.clone()),
-            KeyAccess::CopyKeys => Self::MPHF::with_conf(SliceSourceWithClones::new(keys), self.0.clone())
-=======
             //KeyAccess::LoMem(0) => Self::MPHF::with_conf(DynamicKeySet::with_len(|| keys.iter(), keys.len(), true), self.0.clone()),
             KeyAccess::Sequential => Self::MPHF::with_conf(
                 CachedKeySet::new(DynamicKeySet::with_len(|| keys.iter(), keys.len(), true), keys.len() / 10),
                 conf),
             KeyAccess::Indices => Self::MPHF::with_conf(SliceSourceWithRefs::new(keys), conf),
             KeyAccess::Copy => Self::MPHF::with_conf(SliceSourceWithClones::new(keys), conf)
->>>>>>> 66c4cfcd
         }
     }
 
@@ -374,7 +363,7 @@
                 CachedKeySet::new(DynamicKeySet::with_len(|| keys.iter(), keys.len(), true), clone_threshold),
                 self.0.clone()),
             //KeyAccess::StoreIndices => Self::MPHF::from_slice_with_conf(keys, self.0.clone()),
-            KeyAccess::StoreIndices => Self::MPHF::with_builder(SliceSourceWithRefs::<_, u8>::new(keys), self.0.clone()),
+            KeyAccess::StoreIndices => Self::MPHF::with_builder(SliceSourceWithRefs::new(keys), self.0.clone()),
             //KeyAccess::StoreIndices => Self::MPHF::with_conf(CachedKeySet::slice(keys, keys.len()/10), self.0.clone()),
             KeyAccess::CopyKeys => Self::MPHF::with_builder(SliceSourceWithClones::new(keys), self.0.clone())*/
         }


use std::mem;
use rayon::prelude::*;
use bitm::ceiling_div;

/// `KeySet` represent sets of keys (ot the type `K`) that can be used to construct `FPHash` or `FPHash2`.
pub trait KeySet<K> {
    /// Returns number of retained keys. Guarantee to be very fast.
    fn keys_len(&self) -> usize;

    #[inline(always)] fn has_par_for_each_key(&self) -> bool { false }

    #[inline(always)] fn has_par_retain_keys(&self) -> bool { false }

    /// Call `f` for each key in the set, using single thread.
    ///
    /// If `self` doesn't remember which keys are retained it uses `retained_hint` to check this.
    fn for_each_key<F, P>(&self, f: F, retained_hint: P) where F: FnMut(&K), P: FnMut(&K) -> bool;

    /// Multi-threaded version of `for_each_key`.
    #[inline(always)]
    fn par_for_each_key<F, P>(&self, f: F, retained_hint: P)
        where F: Fn(&K) + Sync + Send, P: Fn(&K) -> bool + Sync + Send
    {
        self.for_each_key(f, retained_hint);
    }

    /// Calls `map` for each key in the set, and returns outputs of these calls. Uses single thread.
    ///
    /// If `self` doesn't remember which keys are retained it uses `retained_hint` to check this.
    fn map_each_key<R, M, P>(&self, mut map: M, retained_hint: P) -> Vec<R>
        where M: FnMut(&K) -> R, P: FnMut(&K) -> bool
    {
        let mut result = Vec::with_capacity(self.keys_len());
        self.for_each_key(|k| result.push(map(k)), retained_hint);
        result
    }

    /// Multi-threaded version of `map_each_key`.
    #[inline(always)]
    fn par_map_each_key<R, M, P>(&self, map: M, retained_hint: P) -> Vec<R>
        where M: Fn(&K)->R + Sync + Send, R: Send, P: Fn(&K) -> bool { self.map_each_key(map, retained_hint) }

    /// Calls either `map_each_key` (if `use_mt` is `false`) or `par_map_each_key` (if `use_mt` is `true`).
    #[inline(always)]
    fn maybe_par_map_each_key<R, M, P>(&self, map: M, retained_hint: P, use_mt: bool) -> Vec<R>
        where M: Fn(&K)->R + Sync + Send, R: Send, P: Fn(&K) -> bool
    {
        if use_mt { self.par_map_each_key(map, retained_hint) }
            else { self.map_each_key(map, retained_hint) }
    }

    /// Retains in `self` keys pointed by the `filter` and remove the rest, using single thread.
    /// - `filter` shows the keys to be retained (the result of the function can be unspecified for keys removed earlier),
    /// - `retained_earlier` shows the keys that have not been removed earlier,
    /// - `remove_count` returns number of keys to remove.
    fn retain_keys<F, P, R>(&mut self, filter: F, retained_earlier: P, remove_count: R)
        where F: FnMut(&K) -> bool, P: FnMut(&K) -> bool, R: FnMut() -> usize;

    /// Multi-threaded version of `retain_keys`.
    #[inline(always)]
    fn par_retain_keys<F, P, R>(&mut self, filter: F, retained_earlier: P, remove_count: R)
        where F: Fn(&K) -> bool + Sync + Send, P: Fn(&K) -> bool + Sync + Send, R: Fn() -> usize
    {
        self.retain_keys(filter, retained_earlier, remove_count)
    }

    /// Calls either `retain_keys` (if `use_mt` is `false`) or `par_retain_keys` (if `use_mt` is `true`).
    #[inline(always)]
    fn maybe_par_retain_keys<F, P, R>(&mut self, filter: F, retained_earlier: P, remove_count: R, use_mt: bool)
        where F: Fn(&K) -> bool + Sync + Send, P: Fn(&K) -> bool + Sync + Send, R: Fn() -> usize
    {
        if use_mt /*&& self.has_par_retain_keys()*/ {
            self.par_retain_keys(filter, retained_earlier, remove_count)
        } else {
            self.retain_keys(filter, retained_earlier, remove_count)
        }
    }

    /// Retains in `self` keys pointed by the `index_filter`
    /// (or `filter` if `self` does not support `index_filter`)
    /// and remove the rest.
    /// Uses single thread.
    /// - `index_filter` shows indices (consistent with `par_map_each_key`) of keys to be retained,
    /// - `filter` shows the keys to be retained,
    /// - `retained_earlier` shows the keys that have not been removed earlier,
    /// - `remove_count` returns number of keys to remove.
    ///
    /// The results of `index_filter` and `filter` are unspecified for keys removed earlier.
    #[inline(always)]
    fn retain_keys_with_indices<IF, F, P, R>(&mut self, _index_filter: IF, filter: F, retained_earlier: P, remove_count: R)
        where IF: FnMut(usize) -> bool, F: FnMut(&K) -> bool, P: FnMut(&K) -> bool, R: FnMut() -> usize
    {
        self.retain_keys(filter, retained_earlier, remove_count)
    }

    /// Multi-threaded version of `retain_keys_with_indices`.
    #[inline(always)]
    fn par_retain_keys_with_indices<IF, F, P, R>(&mut self, _index_filter: IF, filter: F, retained_earlier: P, remove_count: R)
        where IF: Fn(usize) -> bool + Sync + Send,  F: Fn(&K) -> bool + Sync + Send, P: Fn(&K) -> bool + Sync + Send, R: Fn() -> usize
    {
        self.par_retain_keys(filter, retained_earlier, remove_count)
    }

    /// Calls either `retain_keys_with_indices` (if `use_mt` is `false`) or `par_retain_keys_with_indices` (if `use_mt` is `true`).
    #[inline(always)]
    fn maybe_par_retain_keys_with_indices<IF, F, P, R>(&mut self, index_filter: IF, filter: F, retained_earlier: P, remove_count: R, use_mt: bool)
        where IF: Fn(usize) -> bool + Sync + Send, F: Fn(&K) -> bool + Sync + Send, P: Fn(&K) -> bool + Sync + Send, R: Fn() -> usize
    {
        if use_mt /*&& self.has_par_retain_keys()*/ {
            self.par_retain_keys_with_indices(index_filter, filter, retained_earlier, remove_count)
        } else {
            self.retain_keys_with_indices(index_filter, filter, retained_earlier, remove_count)
        }
    }

    /// Works like `retain_keys` and converts `self` into the vector of retained keys.
    fn retain_keys_into_vec<F, P, R>(mut self, mut filter: F, mut retained_earlier: P, remove_count: R) -> Vec<K>
        where F: FnMut(&K) -> bool, P: FnMut(&K) -> bool, R: FnMut() -> usize, Self: Sized, K: Clone
    {
        self.retain_keys(&mut filter, &mut retained_earlier, remove_count);
        self.map_each_key(|k| (*k).clone(), |k| retained_earlier(k) && filter(k))
    }

    /// Works like `retain_keys_with_indices` and converts `self` into the vector of retained keys.
    fn retain_keys_with_indices_into_vec<IF, F, P, R>(mut self, index_filter: IF, mut filter: F, mut retained_earlier: P, remove_count: R) -> Vec<K>
        where IF: FnMut(usize) -> bool, F: FnMut(&K) -> bool, P: FnMut(&K) -> bool, R: FnMut() -> usize, Self: Sized, K: Clone
    {
        self.retain_keys_with_indices(index_filter, &mut filter, &mut retained_earlier, remove_count);
        self.map_each_key(|k| (*k).clone(), |k| retained_earlier(k) && filter(k))
    }

    /// Works like `par_retain_keys` and converts `self` into the vector of retained keys.
    fn par_retain_keys_into_vec<F, P, R>(mut self, filter: F, retained_earlier: P, remove_count: R) -> Vec<K>
        where F: Fn(&K) -> bool + Sync + Send, P: Fn(&K) -> bool + Sync + Send,
              R: Fn() -> usize, Self: Sized, K: Clone + Send
    {
        self.par_retain_keys(&filter, &retained_earlier, remove_count);
        self.par_map_each_key(|k| (*k).clone(), |k| retained_earlier(k) && filter(k))
    }

    /// Works like `par_retain_keys_with_indices` and converts `self` into the vector of retained keys.
    fn par_retain_keys_with_indices_into_vec<IF, F, P, R>(mut self, index_filter: IF, filter: F, retained_earlier: P, remove_count: R) -> Vec<K>
        where IF: Fn(usize) -> bool + Sync + Send,  F: Fn(&K) -> bool + Sync + Send,
              P: Fn(&K) -> bool + Sync + Send, R: Fn() -> usize, Self: Sized, K: Clone + Send
    {
        self.par_retain_keys_with_indices(index_filter, &filter, &retained_earlier, remove_count);
        self.par_map_each_key(|k| (*k).clone(), |k| retained_earlier(k) && filter(k))
    }
}

impl<K: Sync + Send> KeySet<K> for Vec<K> {
    #[inline(always)] fn keys_len(&self) -> usize {
        self.len()
    }

    #[inline(always)] fn has_par_for_each_key(&self) -> bool { true }

    #[inline(always)] fn has_par_retain_keys(&self) -> bool { true }

    #[inline(always)] fn for_each_key<F, P>(&self, f: F, _retained_hint: P)
        where F: FnMut(&K), P: FnMut(&K) -> bool
    {
        self.iter().for_each(f)
    }

    #[inline(always)] fn map_each_key<R, M, P>(&self, map: M, _retained_hint: P) -> Vec<R>
        where M: FnMut(&K) -> R, P: FnMut(&K) -> bool { self.iter().map(map).collect() }

    #[inline(always)] fn par_for_each_key<F, P>(&self, f: F, _retained_hint: P)
        where F: Fn(&K) + Sync + Send, P: Fn(&K) -> bool + Sync + Send
    {
        self.into_par_iter().for_each(f)
    }

    #[inline(always)] fn par_map_each_key<R, M, P>(&self, map: M, _retained_hint: P) -> Vec<R>
        where M: Fn(&K)->R + Sync + Send, R: Send, P: Fn(&K) -> bool
    {
        self.into_par_iter().map(map).collect()
    }

    #[inline(always)] fn retain_keys<F, P, R>(&mut self, filter: F, _retained_earlier: P, _remove_count: R)
        where F: FnMut(&K) -> bool, P: FnMut(&K) -> bool, R: FnMut() -> usize
    {
        self.retain(filter)
    }

    #[inline(always)] fn par_retain_keys<F, P, R>(&mut self, filter: F, _retained_earlier: P, remove_count: R)
        where F: Fn(&K) -> bool + Sync + Send, P: Fn(&K) -> bool + Sync + Send, R: Fn() -> usize
    {
        let mut result = Vec::with_capacity(self.len() - remove_count());
        std::mem::swap(self, &mut result);
        self.par_extend(result.into_par_iter().filter(filter));
        //*self = (std::mem::take(self)).into_par_iter().filter(filter).collect();
    }

    #[inline(always)] fn retain_keys_with_indices<IF, F, P, R>(&mut self, mut index_filter: IF, _filter: F, _retained_earlier: P, _remove_count: R)
        where IF: FnMut(usize) -> bool, F: FnMut(&K) -> bool, P: FnMut(&K) -> bool, R: FnMut() -> usize
    {
        let mut index = 0;
        self.retain(|_| (index_filter(index), index += 1).0)
    }

    fn par_retain_keys_with_indices<IF, F, P, R>(&mut self, index_filter: IF, _filter: F, _retained_earlier: P, remove_count: R)
        where IF: Fn(usize) -> bool + Sync + Send,  F: Fn(&K) -> bool + Sync + Send, P: Fn(&K) -> bool + Sync + Send, R: Fn() -> usize
    {
        let mut result = Vec::with_capacity(self.len() - remove_count());
        std::mem::swap(self, &mut result);
        self.par_extend(result.into_par_iter().enumerate().filter_map(|(i, k)| index_filter(i).then_some(k)));
        //*self = (std::mem::take(self)).into_par_iter().enumerate().filter_map(|(i, k)| index_filter(i).then_some(k)).collect();
    }

    fn retain_keys_into_vec<F, P, R>(mut self, filter: F, retained_earlier: P, remove_count: R) -> Vec<K>
        where F: FnMut(&K) -> bool, P: FnMut(&K) -> bool, R: FnMut() -> usize, Self: Sized, K: Clone
    {
        self.retain_keys(filter, retained_earlier, remove_count);
        self
    }

    /// Works like `retain_keys_with_indices` and converts `self` into the vector of retained keys.
    fn retain_keys_with_indices_into_vec<IF, F, P, R>(mut self, index_filter: IF, filter: F, retained_earlier: P, remove_count: R) -> Vec<K>
        where IF: FnMut(usize) -> bool, F: FnMut(&K) -> bool, P: FnMut(&K) -> bool, R: FnMut() -> usize, Self: Sized, K: Clone
    {
        self.retain_keys_with_indices(index_filter, filter, retained_earlier, remove_count);
        self
    }

    /// Works like `par_retain_keys` and converts `self` into the vector of retained keys.
    fn par_retain_keys_into_vec<F, P, R>(mut self, filter: F, retained_earlier: P, remove_count: R) -> Vec<K>
        where F: Fn(&K) -> bool + Sync + Send, P: Fn(&K) -> bool + Sync + Send,
              R: Fn() -> usize, Self: Sized, K: Clone + Send
    {
        self.par_retain_keys(filter, retained_earlier, remove_count);
        self
    }

    /// Works like `par_retain_keys_with_indices` and converts `self` into the vector of retained keys.
    fn par_retain_keys_with_indices_into_vec<IF, F, P, R>(mut self, index_filter: IF, filter: F, retained_earlier: P, remove_count: R) -> Vec<K>
        where IF: Fn(usize) -> bool + Sync + Send,  F: Fn(&K) -> bool + Sync + Send,
              P: Fn(&K) -> bool + Sync + Send, R: Fn() -> usize, Self: Sized, K: Clone + Send
    {
        self.par_retain_keys_with_indices(index_filter, filter, retained_earlier, remove_count);
        self
    }
}

/// Implements `KeySet`, storing keys in the mutable slice.
///
/// Retain operations reorder the slice, putting retained keys at the beginning of the slice.
pub struct SliceMutSource<'k, K> {
    slice: &'k mut [K],
    len: usize  // how many first elements are in use
}

impl<'k, K> SliceMutSource<'k, K> {
    #[inline(always)] pub fn new(slice: &'k mut [K]) -> Self {
        let len = slice.len();
        Self { slice, len }
    }
}

impl<'k, K> From<&'k mut [K]> for SliceMutSource<'k, K> {
    #[inline(always)] fn from(slice: &'k mut [K]) -> Self { Self::new(slice) }
}

impl<'k, K: Sync> KeySet<K> for SliceMutSource<'k, K> {
    #[inline(always)] fn keys_len(&self) -> usize { self.len }

    #[inline(always)] fn has_par_for_each_key(&self) -> bool { true }

    #[inline(always)] fn for_each_key<F, P>(&self, f: F, _retained_hint: P) where F: FnMut(&K), P: FnMut(&K) -> bool {
        self.slice[0..self.len].iter().for_each(f)
    }

    #[inline(always)] fn par_for_each_key<F, P>(&self, f: F, _retained_hint: P)
        where F: Fn(&K) + Sync + Send, P: Fn(&K) -> bool + Sync + Send
    {
        self.slice[0..self.len].into_par_iter().for_each(f)
    }

    #[inline(always)] fn map_each_key<R, M, P>(&self, map: M, _retained_hint: P) -> Vec<R>
        where M: FnMut(&K) -> R, P: FnMut(&K) -> bool
    {
        self.slice[0..self.len].into_iter().map(map).collect()
    }

    #[inline(always)] fn par_map_each_key<R, M, P>(&self, map: M, _retained_hint: P) -> Vec<R>
        where M: Fn(&K)->R + Sync + Send, R: Send, P: Fn(&K) -> bool
    {
        self.slice[0..self.len].into_par_iter().map(map).collect()
    }

    fn retain_keys<F, P, R>(&mut self, mut filter: F, _retained_hint: P, _remove_count: R)
        where F: FnMut(&K) -> bool, P: FnMut(&K) -> bool, R: FnMut() -> usize
    {
        let mut i = 0usize;
        while i < self.len {
            if filter(&self.slice[i]) {
                i += 1;
            } else {
                // remove i-th element by replacing it with the last one
                self.len -= 1;
                self.slice.swap(i, self.len);
            }
        }
    }
}

/// Implements `KeySet` that use immutable slice.
///
/// Retain operations clone retained keys into the vector.
pub struct SliceSourceWithClones<'k, K> {
    slice: &'k [K],
    retained: Option<Vec<K>>,
}

impl<'k, K: Sync> SliceSourceWithClones<'k, K> {
    pub fn new(slice: &'k [K]) -> Self {
        Self { slice, retained: None }
    }
}

impl<'k, K: Sync + Send + Clone> KeySet<K> for SliceSourceWithClones<'k, K> {
    fn keys_len(&self) -> usize {
        if let Some(ref retained) = self.retained {
            retained.len()
        } else {
            self.slice.len()
        }
    }

    #[inline(always)] fn has_par_for_each_key(&self) -> bool { true }

    #[inline(always)] fn has_par_retain_keys(&self) -> bool { true }

    #[inline(always)] fn for_each_key<F, P>(&self, f: F, retained_hint: P) where F: FnMut(&K), P: FnMut(&K) -> bool {
        if let Some(ref retained) = self.retained {
            retained.for_each_key(f, retained_hint)
        } else {
            self.slice.into_iter().for_each(f)
        }
    }

    #[inline(always)] fn map_each_key<R, M, P>(&self, map: M, retained_hint: P) -> Vec<R>
        where M: FnMut(&K) -> R, P: FnMut(&K) -> bool
    {
        if let Some(ref retained) = self.retained {
            retained.map_each_key(map, retained_hint)
        } else {
            self.slice.into_iter().map(map).collect()
        }
    }

    #[inline(always)] fn par_for_each_key<F, P>(&self, f: F, retained_hint: P)
        where F: Fn(&K) + Sync + Send, P: Fn(&K) -> bool + Sync + Send
    {
        if let Some(ref retained) = self.retained {
            retained.par_for_each_key(f, retained_hint)
        } else {
            (*self.slice).into_par_iter().for_each(f)
        }
    }

    fn retain_keys<F, P, R>(&mut self, mut filter: F, retained_earlier: P, remove_count: R)
        where F: FnMut(&K) -> bool, P: FnMut(&K) -> bool, R: FnMut() -> usize
    {
        if let Some(ref mut retained) = self.retained {
            retained.retain_keys(filter, retained_earlier, remove_count)
        } else {
            self.retained = Some(self.slice.into_iter().filter_map(|k|filter(k).then(|| k.clone())).collect());
        }
    }

    fn par_retain_keys<F, P, R>(&mut self, filter: F, retained_earlier: P, remove_count: R)
        where F: Fn(&K) -> bool + Sync + Send, P: Fn(&K) -> bool + Sync + Send, R: Fn() -> usize
    {
        if let Some(ref mut retained) = self.retained {
            retained.par_retain_keys(filter, retained_earlier, remove_count)
        } else {
            self.retained = Some(self.slice.into_par_iter().filter_map(|k|filter(k).then(|| k.clone())).collect())
        }
    }

    #[inline(always)] fn retain_keys_with_indices<IF, F, P, R>(&mut self, mut index_filter: IF, _filter: F, retained_earlier: P, remove_count: R)
        where IF: FnMut(usize) -> bool, F: FnMut(&K) -> bool, P: FnMut(&K) -> bool, R: FnMut() -> usize
    {
        let mut index = 0;
        self.retain_keys(|_| (index_filter(index), index += 1).0, retained_earlier, remove_count)
    }

    fn par_retain_keys_with_indices<IF, F, P, R>(&mut self, index_filter: IF, filter: F, retained_earlier: P, remove_count: R)
        where IF: Fn(usize) -> bool + Sync + Send,  F: Fn(&K) -> bool + Sync + Send, P: Fn(&K) -> bool + Sync + Send, R: Fn() -> usize
    {
        if let Some(ref mut retained) = self.retained {
            retained.par_retain_keys_with_indices(index_filter, filter, retained_earlier, remove_count)
        } else {
            self.retained = Some(self.slice.into_par_iter().enumerate().filter_map(|(i, k)| index_filter(i).then_some(k.clone())).collect())
        }
    }
}

struct RetainedIndexes {
    segment_begin_index: Vec<usize>,    // segment_begin_index[i] is index in delta, where i<<16 segment begins
    deltas: Vec<u16>
}

/// `KeySet` implementation that stores reference to slice with keys,
/// and indices of this slice that points retained keys.
/// Indices are stored in vector of vectors of 16-bit integers.
/// Each vector covers $2^{16}$ consecutive keys.
pub struct SliceSourceWithRefs<'k, K> {
    slice: &'k [K],
    retained: Option<RetainedIndexes>,
}

impl<'k, K: Sync> SliceSourceWithRefs<'k, K> {
    pub fn new(slice: &'k [K]) -> Self {
        Self { slice, retained: None }
    }
}

impl<'k, K: Sync> KeySet<K> for SliceSourceWithRefs<'k, K> {
<<<<<<< HEAD
    fn keys_len(&self) -> usize {
        if let Some(ref indices) = self.retained {
            indices.deltas.len()
        } else {
            self.slice.len()
        }
    }
=======
    #[inline(always)] fn keys_len(&self) -> usize { self.len }
>>>>>>> 333a0cbe

    #[inline(always)] fn has_par_for_each_key(&self) -> bool { true }

    #[inline(always)] fn has_par_retain_keys(&self) -> bool { true }

    #[inline(always)] fn for_each_key<F, P>(&self, mut f: F, _retained_hint: P)
        where F: FnMut(&K), P: FnMut(&K) -> bool
    {
        if let Some(ref indices) = self.retained {
            for (delta_indices, v) in indices.segment_begin_index.windows(2).zip(self.slice.chunks(1<<16)) {
                indices.deltas[delta_indices[0]..delta_indices[1]].into_iter().for_each(|i| f(unsafe{v.get_unchecked(*i as usize)}));
            }
        } else {
            self.slice.into_iter().for_each(f);
        }
    }

    #[inline(always)] fn par_for_each_key<F, P>(&self, f: F, _retained_hint: P)
        where F: Fn(&K) + Sync + Send, P: Fn(&K) -> bool + Sync + Send
    {
        if let Some(ref r) = self.retained {
            /*for (delta_indices, v) in indices.segment_begin_index.windows(2).zip(self.slice.chunks(1<<16)) {
                indices.deltas[delta_indices[0]..delta_indices[1]].into_par_iter().for_each(|i| f(unsafe{v.get_unchecked(*i as usize)}));
            }*/
            /*for (seg_i, v) in self.slice.chunks(1<<16).enumerate() {
                r.deltas[r.segment_begin_index[seg_i]..r.segment_begin_index[seg_i+1]].into_par_iter().for_each(|i| f(unsafe{v.get_unchecked(*i as usize)}));
            }*/
            self.slice.par_chunks(1<<16).enumerate().for_each(|(seg_i, v)|
                //r.deltas[r.segment_begin_index[seg_i]..r.segment_begin_index[seg_i+1]].iter().for_each(|i| f(unsafe{v.get_unchecked(*i as usize)}))
                for i in &r.deltas[r.segment_begin_index[seg_i]..r.segment_begin_index[seg_i+1]] {
                    f(unsafe{v.get_unchecked(*i as usize)})
                }
            )
        } else {
            (*self.slice).into_par_iter().for_each(f);
        }
    }

    fn par_map_each_key<R, M, P>(&self, map: M, _retained_hint: P) -> Vec<R>
        where M: Fn(&K) -> R + Sync + Send, R: Send, P: Fn(&K) -> bool
    {
        if let Some(ref r) = self.retained {
            let mut result = Vec::with_capacity(self.keys_len());
            for (seg_i, v) in self.slice.chunks(1<<16).enumerate() {
                result.par_extend(
                    r.deltas[r.segment_begin_index[seg_i]..r.segment_begin_index[seg_i+1]]
                        .into_par_iter()
                        .map(|i| map(unsafe{v.get_unchecked(*i as usize)})));
            }
            result
        } else {
            self.slice.into_par_iter().map(map).collect()
        }
    }

    fn retain_keys<F, P, R>(&mut self, mut filter: F, _retained_earlier: P, mut remove_count: R)
        where F: FnMut(&K) -> bool, P: FnMut(&K) -> bool, R: FnMut() -> usize
    {
        if let Some(ref mut r) = self.retained {
            let mut new_deltas = Vec::with_capacity(r.deltas.len() - remove_count());
            /*let mut delta_index = 0;
            let mut segment = 0;
            let mut retained_count = 0;
            r.deltas.retain(|d| {
                while delta_index < r.segment_begin_index[segment] {
                    r.segment_begin_index[segment] = retained_count;
                    segment += 1
                }
                delta_index += 1;
                let result = filter(&self.slice[(segment << 16) + *d as usize]);
                if result { retained_count += 1 };
                result
            });
            for v in &mut r.segment_begin_index[segment..] { *v = retained_count; }*/

            for (seg_i, v) in self.slice.chunks(1<<16).enumerate() {
                let new_segment_begin = new_deltas.len();
                for i in &r.deltas[r.segment_begin_index[seg_i]..r.segment_begin_index[seg_i+1]] {
                    //if filter(unsafe{slice.get_unchecked(ci | (*i as usize))}
                    if filter(unsafe{v.get_unchecked(*i as usize)}) { new_deltas.push(*i); }
                }
                r.segment_begin_index[seg_i] = new_segment_begin;
            }
            *r.segment_begin_index.last_mut().unwrap() = new_deltas.len();
            r.deltas = new_deltas;
        } else {
            let mut new_deltas = Vec::with_capacity(self.slice.len() - remove_count());
            let mut segment_begin_index = Vec::with_capacity(ceiling_div(self.slice.len(), 1<<16)+1);
            segment_begin_index.push(0);
            for v in self.slice.chunks(1<<16) {
                new_deltas.extend(v.into_iter().enumerate().filter_map(|(i,k)| filter(k).then_some(i as u16)));
                segment_begin_index.push(new_deltas.len());
            }
            self.retained = Some(RetainedIndexes{ deltas: new_deltas, segment_begin_index });
        }
    }

    fn par_retain_keys<F, P, R>(&mut self, filter: F, _retained_earlier: P, remove_count: R)
        where F: Fn(&K) -> bool + Sync + Send, P: Fn(&K) -> bool + Sync + Send, R: Fn() -> usize
    {
        if let Some(ref mut r) = self.retained {
            let mut new_deltas = Vec::with_capacity(r.deltas.len() - remove_count());
            for (seg_i, v) in self.slice.chunks(1<<16).enumerate() {
                let new_segment_begin = new_deltas.len();
                new_deltas.par_extend(
                    r.deltas[r.segment_begin_index[seg_i]..r.segment_begin_index[seg_i+1]]
                        .into_par_iter().copied()
                        .filter(|i| filter(unsafe{v.get_unchecked(*i as usize)}))
                );
                r.segment_begin_index[seg_i] = new_segment_begin;
            }
            *r.segment_begin_index.last_mut().unwrap() = new_deltas.len();
            r.deltas = new_deltas;
        } else {
            let mut new_deltas = Vec::with_capacity(self.slice.len() - remove_count());
            let mut segment_begin_index = Vec::with_capacity(ceiling_div(self.slice.len(), 1<<16)+1);
            segment_begin_index.push(0);
            for v in self.slice.chunks(1<<16) {
                new_deltas.par_extend(v.into_par_iter().enumerate().filter_map(|(i,k)| filter(k).then_some(i as u16)));
                segment_begin_index.push(new_deltas.len());
            }
            self.retained = Some(RetainedIndexes{ deltas: new_deltas, segment_begin_index });

            /*self.retained = Some(self.slice.chunks(1 << 16).map(|c|
                c.into_par_iter().enumerate().filter_map(|(i, k)| filter(k).then(|| i as u16)).collect()
            ).collect());*/
        }
    }

    /*fn retain_keys_with_indices<IF, F, P, R>(&mut self, mut index_filter: IF, _filter: F, _retained_earlier: P, _remove_count: R)
        where IF: FnMut(usize) -> bool, F: FnMut(&K) -> bool, P: FnMut(&K) -> bool, R: FnMut() -> usize
    {
        let mut index = 0;
        if self.retained.is_empty() {
            self.retained = self.slice.chunks(1 << 16).map(|c| {
                (0..c.len()).filter_map(|i| (index_filter(index), index += 1).0.then(|| i as u16)).collect()
            }).collect();
        } else {
            for c in self.retained.iter_mut() {
                c.retain(|_| (index_filter(index), index += 1).0);
            }
        }
        self.update_len();
    }

    fn par_retain_keys_with_indices<IF, F, P, R>(&mut self, index_filter: IF, _filter: F, _retained_earlier: P, _remove_count: R)
        where IF: Fn(usize) -> bool + Sync + Send,  F: Fn(&K) -> bool + Sync + Send, P: Fn(&K) -> bool + Sync + Send, R: Fn() -> usize
    {
        if self.retained.is_empty() {
            self.retained = self.slice.par_chunks(1 << 16).enumerate().map(|(ci, c)| {
                let delta = ci << 16;
                //c.into_par_iter().enumerate().filter_map(|(i, k)| index_filter(delta + i).then(|| i as u16)).collect()
                (0..c.len()).filter_map(|i| index_filter(delta + i).then(|| i as u16)).collect()
            }).collect();
        } else {
            let mut delta = 0;
            for c in &mut self.retained {
                let len_before = c.len();
                *c = c.par_iter().copied().enumerate().filter_map(|(i, k)| index_filter(delta+i).then_some(k)).collect();
                delta += len_before;
            }
        }
        self.update_len();
    }*/
}

/// `KeySet` implementation that stores reference to slice with keys,
/// and indices of this slice that points retained keys.
/// Indices are stored in segments of 16-bit integers.
/// Each segment covers $2^{16}$ consecutive keys, and is stored together with index of its first element.
/// Empty segments ore not stored.
pub struct SliceSourceWithRefsEmptyCleaning<'k, K> {
    slice: &'k [K],
    deltas: Vec<u16>,
    segments: Vec<(usize, usize)>,   // each element of the vector is: index in delta, index in slice
}

impl<'k, K: Sync> SliceSourceWithRefsEmptyCleaning<'k, K> {
    pub fn new(slice: &'k [K]) -> Self {
        Self { slice, deltas: Vec::new(), segments: Vec::new() }
    }

    fn for_each_in_segment<F: FnMut(&K)>(&self, seg_i: usize, mut f: F) {
        let slice = &self.slice[self.segments[seg_i].1..];
        for d in &self.deltas[self.segments[seg_i].0..self.segments[seg_i+1].0] {
            f(unsafe{slice.get_unchecked(*d as usize)});
        }
    }

    fn retain<F, R, E1, E2>(&mut self, mut filter: F, mut remove_count: R, extend_with_segment: E1, extend_with_slice: E2)
        where F: FnMut(&K) -> bool,
              R: FnMut() -> usize,
              E1: Fn(&mut Vec<u16>, &[K], &[u16], usize, &mut F), // extends vector by indices from the given segment of keys pointed by filter
              E2: Fn(&mut Vec<u16>, &[K], usize, &mut F) // extends vector by indices of slice, of keys pointed by filter
            // extra usize in E1 and E2 is index in deltas
    {
        if self.segments.is_empty() {
            self.deltas.reserve(self.slice.len() - remove_count());
            self.segments.reserve(ceiling_div(self.slice.len(), 1<<16)+1);
            let mut slice_index = 0;
            self.segments.push((0, slice_index));
            for v in self.slice.chunks(1<<16) {
                extend_with_slice(&mut self.deltas, v, slice_index, &mut filter);
                slice_index += 1<<16;
                self.segments.push((self.deltas.len(), slice_index));
            }
        } else {
            let mut new_deltas = Vec::with_capacity(self.deltas.len() - remove_count());
            let mut new_seg_len = 0;    // where to copy segment[seg_i]
            for seg_i in 0..self.segments.len()-1 {
                let new_delta_index = new_deltas.len();
                let si = &self.segments[seg_i];
                extend_with_segment(&mut new_deltas,
                                    &self.slice[si.1..],
                                    &self.deltas[si.0..self.segments[seg_i+1].0],
                                    si.0,
                                    &mut filter);
                if new_delta_index != new_deltas.len() {    // segment seg_i is not empty and have to be preserved
                    self.segments[new_seg_len].0 = new_delta_index;
                    self.segments[new_seg_len].1 = self.segments[seg_i].1;
                    new_seg_len += 1;
                }
            }
            self.segments[new_seg_len].0 = new_deltas.len();    // the last delta index of the last segment
            // note self.segments[new_seg_len].1 is not used any more and we do not need update it
            self.deltas = new_deltas;   // free some memory
            self.segments.resize_with(new_seg_len+1, || unreachable!());
        }
    }
}

impl<'k, K: Sync> KeySet<K> for SliceSourceWithRefsEmptyCleaning<'k, K> {
    #[inline(always)] fn keys_len(&self) -> usize {
        if self.segments.is_empty() { self.slice.len() } else { self.deltas.len() }
    }

    #[inline(always)] fn has_par_for_each_key(&self) -> bool { true }

    #[inline(always)] fn has_par_retain_keys(&self) -> bool { true }

    #[inline(always)] fn for_each_key<F, P>(&self, mut f: F, _retained_hint: P)
        where F: FnMut(&K), P: FnMut(&K) -> bool
    {
        if self.segments.is_empty() {
            self.slice.into_iter().for_each(f);
        } else {
            for seg_i in 0..self.segments.len()-1 {
                self.for_each_in_segment(seg_i, &mut f);
            };
        }
    }

    #[inline(always)] fn par_for_each_key<F, P>(&self, f: F, _retained_hint: P)
        where F: Fn(&K) + Sync + Send, P: Fn(&K) -> bool + Sync + Send
    {
        if self.segments.is_empty() {
            (*self.slice).into_par_iter().for_each(f);
        } else {
            (0..self.segments.len()-1).into_par_iter().for_each(|seg_i| {
                self.for_each_in_segment(seg_i, &f);
            });
        }
    }

    fn par_map_each_key<R, M, P>(&self, map: M, _retained_hint: P) -> Vec<R>
        where M: Fn(&K) -> R + Sync + Send, R: Send, P: Fn(&K) -> bool
    {
        if self.segments.is_empty() {
            (*self.slice).into_par_iter().map(map).collect()
        } else {
            let mut result = Vec::with_capacity(self.deltas.len());
            for seg_i in 0..self.segments.len()-1 {
                let slice = &self.slice[self.segments[seg_i].1..];
                result.par_extend(
                    self.deltas[self.segments[seg_i].0..self.segments[seg_i+1].0]
                        .into_par_iter()
                        .map(|d| map(unsafe{slice.get_unchecked(*d as usize)})));
            };
            result
        }
    }

    fn retain_keys<F, P, R>(&mut self, mut filter: F, _retained_earlier: P, mut remove_count: R)
        where F: FnMut(&K) -> bool, P: FnMut(&K) -> bool, R: FnMut() -> usize
    {
        self.retain(filter, remove_count,
            |deltas, keys, indices, _, filter| {
                for i in indices {
                    if filter(unsafe{keys.get_unchecked(*i as usize)}) { deltas.push(*i); }
                }
            },
            |deltas, keys, _, filter| {
                deltas.extend(keys.into_iter().enumerate().filter_map(|(i,k)| filter(k).then_some(i as u16)));
            }
        );
    }

    fn par_retain_keys<F, P, R>(&mut self, filter: F, _retained_earlier: P, remove_count: R)
        where F: Fn(&K) -> bool + Sync + Send, P: Fn(&K) -> bool + Sync + Send, R: Fn() -> usize
    {
        self.retain(filter, remove_count,
                    |deltas, keys, indices, _, filter| {
                        deltas.par_extend(
                            (*indices).into_par_iter().copied().filter(|i| filter(unsafe{keys.get_unchecked(*i as usize)}))
                        );
                    },
                    |deltas, keys, _, filter| {
                        deltas.par_extend(keys.into_par_iter().enumerate().filter_map(|(i,k)| filter(k).then_some(i as u16)));
                    }
        );
    }

    fn retain_keys_with_indices<IF, F, P, R>(&mut self, mut index_filter: IF, filter: F, retained_earlier: P, remove_count: R)
        where IF: FnMut(usize) -> bool, F: FnMut(&K) -> bool, P: FnMut(&K) -> bool, R: FnMut() -> usize
    {
        let mut index = 0;
        self.retain_keys(|_| (index_filter(index), index += 1).0, retained_earlier, remove_count)
    }

    fn par_retain_keys_with_indices<IF, F, P, R>(&mut self, index_filter: IF, filter: F, _retained_earlier: P, remove_count: R)
        where IF: Fn(usize) -> bool + Sync + Send,  F: Fn(&K) -> bool + Sync + Send, P: Fn(&K) -> bool + Sync + Send, R: Fn() -> usize
    {
        self.retain(filter, remove_count,
                    |deltas, keys, indices, shift, filter| {
                        deltas.par_extend(
                            indices.into_par_iter()
                                .enumerate()
                                .filter_map(|(key_nr, i)| index_filter(shift + key_nr).then_some(i))
                        );
                    },
                    |deltas, keys, shift, filter| {
                        deltas.par_extend(
                            (0..keys.len()).into_par_iter()
                                .filter_map(|key_nr| index_filter(shift + key_nr).then_some(key_nr as u16))
                        );
                    }
        );
    }
}

/// Implementation of `KeySet` that stores only the function that returns iterator over all keys
/// (the iterator can even expose the keys that have been removed earlier by `retain` methods).
pub struct DynamicKeySet<KeyIter: Iterator, GetKeyIter: Fn() -> KeyIter> {
    pub keys: GetKeyIter,
    pub len: usize,
    pub const_keys_order: bool // true only if keys are always produced in the same order
}

impl<KeyIter: Iterator, GetKeyIter: Fn() -> KeyIter> DynamicKeySet<KeyIter, GetKeyIter>{
    pub fn new(keys: GetKeyIter, const_keys_order: bool) -> Self {
        let len = keys().count();   // TODO faster alternative
        Self { keys, len, const_keys_order }
    }

    pub fn with_len(keys: GetKeyIter, len: usize, const_keys_order: bool) -> Self {
        Self { keys, len, const_keys_order }
    }
}

impl<KeyIter: Iterator, GetKeyIter: Fn() -> KeyIter> KeySet<KeyIter::Item> for DynamicKeySet<KeyIter, GetKeyIter> {
    #[inline(always)] fn keys_len(&self) -> usize {
        self.len
    }

    fn for_each_key<F, P>(&self, mut f: F, retained_hint: P)
        where F: FnMut(&KeyIter::Item), P: FnMut(&KeyIter::Item) -> bool
    {
        (self.keys)().filter(retained_hint).for_each(|k| f(&k))
    }

    #[inline] fn retain_keys<F, P, R>(&mut self, _filter: F, _retained_earlier: P, mut retains_count: R)
        where F: FnMut(&KeyIter::Item) -> bool, P: FnMut(&KeyIter::Item) -> bool, R: FnMut() -> usize
    {
        self.len = retains_count();
    }

    // TODO retain_keys_into_vec methods
}

/// Implementation of `KeySet` that stores initially stores another key set,
/// but when number of keys drops below given threshold,
/// the remaining keys are cached (cloned into the vector),
/// and later only the cache is used.
pub enum CachedKeySet<K, KS> {
    Dynamic(KS, usize), // the another key set and the threshold
    Cached(Vec<K>)
}

impl<K, KS> Default for CachedKeySet<K, KS> {
    #[inline] fn default() -> Self { Self::Cached(Default::default()) }   // construct an empty key set, needed for mem::take(self)
}

impl<K, KS> CachedKeySet<K, KS> {
    pub fn new(key_set: KS, clone_threshold: usize) -> Self {
        Self::Dynamic(key_set, clone_threshold)
    }
}

impl<K, KeyIter: Iterator, GetKeyIter: Fn() -> KeyIter> CachedKeySet<K, DynamicKeySet<KeyIter, GetKeyIter>> {
    pub fn dynamic(keys: GetKeyIter, const_keys_order: bool, clone_threshold: usize) -> Self {
        Self::new(DynamicKeySet::new(keys, const_keys_order), clone_threshold)
    }
}

impl<'k, K: Sync> CachedKeySet<K, SliceSourceWithRefs<'k, K>> {
    pub fn slice(keys: &'k [K], clone_threshold: usize) -> Self {
        Self::new(SliceSourceWithRefs::new(keys), clone_threshold)
    }
}

impl<K: Clone + Send, KS: KeySet<K>> CachedKeySet<K, KS>
{
    fn into_cache<F, P, R>(self, filter: F, retained_earlier: P, remove_count: R) -> Self
        where F: FnMut(&K) -> bool, P: FnMut(&K) -> bool, R: FnMut() -> usize {
        match self {
            Self::Dynamic(dynamic_key_set, _) => Self::Cached(dynamic_key_set.retain_keys_into_vec(filter, retained_earlier, remove_count)),
            Self::Cached(_) => self
        }
    }

    fn par_into_cache<F, P, R>(self, filter: F, retained_earlier: P, remove_count: R) -> Self
        where F: Fn(&K) -> bool + Sync + Send, P: Fn(&K) -> bool + Sync + Send, R: Fn() -> usize
    {
        match self {
            Self::Dynamic(dynamic_key_set, _) => Self::Cached(dynamic_key_set.par_retain_keys_into_vec(filter, retained_earlier, remove_count)),
            Self::Cached(_) => self
        }
    }

    fn into_cache_with_indices<IF, F, P, R>(self, index_filter: IF, filter: F, retained_earlier: P, remove_count: R) -> Self
        where IF: FnMut(usize) -> bool, F: FnMut(&K) -> bool, P: FnMut(&K) -> bool, R: FnMut() -> usize
    {
        match self {
            Self::Dynamic(dynamic_key_set, _) => Self::Cached(dynamic_key_set.retain_keys_with_indices_into_vec(index_filter, filter, retained_earlier, remove_count)),
            Self::Cached(_) => self
        }
    }

    fn par_into_cache_with_indices<IF, F, P, R>(self, index_filter: IF, filter: F, retained_earlier: P, remove_count: R) -> Self
        where IF: Fn(usize) -> bool + Sync + Send, F: Fn(&K) -> bool + Sync + Send,
              P: Fn(&K) -> bool + Sync + Send, R: Fn() -> usize
    {
        match self {
            Self::Dynamic(dynamic_key_set, _) => Self::Cached(dynamic_key_set.par_retain_keys_with_indices_into_vec(index_filter, filter, retained_earlier, remove_count)),
            Self::Cached(_) => self
        }
    }
}

impl<K: Clone + Sync + Send, KS: KeySet<K>> KeySet<K> for CachedKeySet<K, KS>
{
    fn keys_len(&self) -> usize {
        match self {
            Self::Dynamic(dynamic_key_set, _) => dynamic_key_set.keys_len(),
            Self::Cached(v) => v.len()
        }
    }

    fn has_par_for_each_key(&self) -> bool { true }  // as it is true for cached version

    fn has_par_retain_keys(&self) -> bool { true }  // as it is true for cached version

    #[inline]
    fn for_each_key<F, P>(&self, f: F, retained_hint: P)
        where F: FnMut(&K), P: FnMut(&K) -> bool
    {
        match self {
            Self::Dynamic(dynamic_key_set, _) => dynamic_key_set.for_each_key(f, retained_hint),
            Self::Cached(v) => v.for_each_key(f, retained_hint)
        }
    }

    #[inline]
    fn par_for_each_key<F, P>(&self, f: F, retained_hint: P)
        where F: Fn(&K) + Sync + Send, P: Fn(&K) -> bool + Sync + Send
    {
        match self {
            Self::Dynamic(dynamic_key_set, _) => dynamic_key_set.par_for_each_key(f, retained_hint),
            Self::Cached(v) => v.par_for_each_key(f, retained_hint)
        }
    }

    #[inline]
    fn map_each_key<R, M, P>(&self, map: M, retained_hint: P) -> Vec<R>
        where M: FnMut(&K) -> R, P: FnMut(&K) -> bool
    {
        match self {
            Self::Dynamic(dynamic_key_set, _) => dynamic_key_set.map_each_key(map, retained_hint),
            Self::Cached(v) => v.map_each_key(map, retained_hint)
        }
    }

    #[inline]
    fn par_map_each_key<R, M, P>(&self, map: M, retained_hint: P) -> Vec<R>
        where M: Fn(&K)->R + Sync + Send, R: Send, P: Fn(&K) -> bool
    {
        match self {
            Self::Dynamic(dynamic_key_set, _) => dynamic_key_set.par_map_each_key(map, retained_hint),
            Self::Cached(v) => v.par_map_each_key(map, retained_hint)
        }
    }

    fn retain_keys<F, P, R>(&mut self, filter: F, retained_earlier: P, remove_count: R)
        where F: FnMut(&K) -> bool, P: FnMut(&K) -> bool, R: FnMut() -> usize
    {
        match self {
            Self::Dynamic(key_set, clone_threshold) => {
                if key_set.keys_len() < *clone_threshold {
                    *self = mem::take(self).into_cache(filter, retained_earlier, remove_count)
                    //*self = Cached(key_set.retain_keys_into_vec(filter, retained_earlier, remove_count))
                } else {
                    key_set.retain_keys(filter, retained_earlier, remove_count)
                }
            },
            Self::Cached(v) => v.retain_keys(filter, retained_earlier, remove_count)
        }
    }

    fn par_retain_keys<F, P, R>(&mut self, filter: F, retained_earlier: P, remove_count: R)
        where F: Fn(&K) -> bool + Sync + Send, P: Fn(&K) -> bool + Sync + Send, R: Fn() -> usize
    {
        match self {
            Self::Dynamic(key_set, clone_threshold) => {
                if key_set.keys_len() < *clone_threshold {
                    *self = mem::take(self).par_into_cache(filter, retained_earlier, remove_count)
                } else {
                    key_set.par_retain_keys(filter, retained_earlier, remove_count)
                }
            },
            Self::Cached(v) => v.par_retain_keys(filter, retained_earlier, remove_count)
        }
    }

    fn retain_keys_with_indices<IF, F, P, R>(&mut self, index_filter: IF, filter: F, retained_earlier: P, remove_count: R)
        where IF: FnMut(usize) -> bool, F: FnMut(&K) -> bool, P: FnMut(&K) -> bool, R: FnMut() -> usize
    {
        match self {
            Self::Dynamic(key_set, clone_threshold) => {
                if key_set.keys_len() < *clone_threshold {
                    *self = mem::take(self).into_cache_with_indices(index_filter, filter, retained_earlier, remove_count)
                } else {
                    key_set.retain_keys_with_indices(index_filter, filter, retained_earlier, remove_count)
                }
            },
            Self::Cached(v) => v.retain_keys_with_indices(index_filter, filter, retained_earlier, remove_count)
        }
    }

    fn par_retain_keys_with_indices<IF, F, P, R>(&mut self, index_filter: IF, filter: F, retained_earlier: P, remove_count: R)
        where IF: Fn(usize) -> bool + Sync + Send, F: Fn(&K) -> bool + Sync + Send,
              P: Fn(&K) -> bool + Sync + Send, R: Fn() -> usize
    {
        match self {
            Self::Dynamic(key_set, clone_threshold) => {
                if key_set.keys_len() < *clone_threshold {
                    *self = mem::take(self).par_into_cache_with_indices(index_filter, filter, retained_earlier, remove_count)
                } else {
                    key_set.par_retain_keys_with_indices(index_filter, filter, retained_earlier, remove_count)
                }
            },
            Self::Cached(v) => v.par_retain_keys_with_indices(index_filter, filter, retained_earlier, remove_count)
        }
    }
}<|MERGE_RESOLUTION|>--- conflicted
+++ resolved
@@ -420,17 +420,13 @@
 }
 
 impl<'k, K: Sync> KeySet<K> for SliceSourceWithRefs<'k, K> {
-<<<<<<< HEAD
-    fn keys_len(&self) -> usize {
+    #[inline(always)] fn keys_len(&self) -> usize {
         if let Some(ref indices) = self.retained {
             indices.deltas.len()
         } else {
             self.slice.len()
         }
     }
-=======
-    #[inline(always)] fn keys_len(&self) -> usize { self.len }
->>>>>>> 333a0cbe
 
     #[inline(always)] fn has_par_for_each_key(&self) -> bool { true }
 
@@ -599,23 +595,23 @@
 
 /// `KeySet` implementation that stores reference to slice with keys,
 /// and indices of this slice that points retained keys.
-/// Indices are stored in segments of 16-bit integers.
-/// Each segment covers $2^{16}$ consecutive keys, and is stored together with index of its first element.
+/// Indices are stored partitioned to segments and stored as 16-bit integers.
+/// Each segment covers $2^{16}$ consecutive keys.
 /// Empty segments ore not stored.
 pub struct SliceSourceWithRefsEmptyCleaning<'k, K> {
-    slice: &'k [K],
-    deltas: Vec<u16>,
-    segments: Vec<(usize, usize)>,   // each element of the vector is: index in delta, index in slice
+    keys: &'k [K],
+    indices: Vec<u16>,  // low 16 bits of each index retained so far
+    segments: Vec<(usize, usize)>,   // segments metadata: each element of the vector is (index in keys, index in slice)
 }
 
 impl<'k, K: Sync> SliceSourceWithRefsEmptyCleaning<'k, K> {
     pub fn new(slice: &'k [K]) -> Self {
-        Self { slice, deltas: Vec::new(), segments: Vec::new() }
+        Self { keys: slice, indices: Vec::new(), segments: Vec::new() }
     }
 
     fn for_each_in_segment<F: FnMut(&K)>(&self, seg_i: usize, mut f: F) {
-        let slice = &self.slice[self.segments[seg_i].1..];
-        for d in &self.deltas[self.segments[seg_i].0..self.segments[seg_i+1].0] {
+        let slice = &self.keys[self.segments[seg_i].1..];
+        for d in &self.indices[self.segments[seg_i].0..self.segments[seg_i+1].0] {
             f(unsafe{slice.get_unchecked(*d as usize)});
         }
     }
@@ -628,24 +624,24 @@
             // extra usize in E1 and E2 is index in deltas
     {
         if self.segments.is_empty() {
-            self.deltas.reserve(self.slice.len() - remove_count());
-            self.segments.reserve(ceiling_div(self.slice.len(), 1<<16)+1);
+            self.indices.reserve(self.keys.len() - remove_count());
+            self.segments.reserve(ceiling_div(self.keys.len(), 1<<16)+1);
             let mut slice_index = 0;
             self.segments.push((0, slice_index));
-            for v in self.slice.chunks(1<<16) {
-                extend_with_slice(&mut self.deltas, v, slice_index, &mut filter);
+            for v in self.keys.chunks(1<<16) {
+                extend_with_slice(&mut self.indices, v, slice_index, &mut filter);
                 slice_index += 1<<16;
-                self.segments.push((self.deltas.len(), slice_index));
-            }
-        } else {
-            let mut new_deltas = Vec::with_capacity(self.deltas.len() - remove_count());
+                self.segments.push((self.indices.len(), slice_index));
+            }
+        } else {
+            let mut new_deltas = Vec::with_capacity(self.indices.len() - remove_count());
             let mut new_seg_len = 0;    // where to copy segment[seg_i]
             for seg_i in 0..self.segments.len()-1 {
                 let new_delta_index = new_deltas.len();
                 let si = &self.segments[seg_i];
                 extend_with_segment(&mut new_deltas,
-                                    &self.slice[si.1..],
-                                    &self.deltas[si.0..self.segments[seg_i+1].0],
+                                    &self.keys[si.1..],
+                                    &self.indices[si.0..self.segments[seg_i+1].0],
                                     si.0,
                                     &mut filter);
                 if new_delta_index != new_deltas.len() {    // segment seg_i is not empty and have to be preserved
@@ -656,7 +652,7 @@
             }
             self.segments[new_seg_len].0 = new_deltas.len();    // the last delta index of the last segment
             // note self.segments[new_seg_len].1 is not used any more and we do not need update it
-            self.deltas = new_deltas;   // free some memory
+            self.indices = new_deltas;   // free some memory
             self.segments.resize_with(new_seg_len+1, || unreachable!());
         }
     }
@@ -664,7 +660,7 @@
 
 impl<'k, K: Sync> KeySet<K> for SliceSourceWithRefsEmptyCleaning<'k, K> {
     #[inline(always)] fn keys_len(&self) -> usize {
-        if self.segments.is_empty() { self.slice.len() } else { self.deltas.len() }
+        if self.segments.is_empty() { self.keys.len() } else { self.indices.len() }
     }
 
     #[inline(always)] fn has_par_for_each_key(&self) -> bool { true }
@@ -675,7 +671,7 @@
         where F: FnMut(&K), P: FnMut(&K) -> bool
     {
         if self.segments.is_empty() {
-            self.slice.into_iter().for_each(f);
+            self.keys.into_iter().for_each(f);
         } else {
             for seg_i in 0..self.segments.len()-1 {
                 self.for_each_in_segment(seg_i, &mut f);
@@ -687,7 +683,7 @@
         where F: Fn(&K) + Sync + Send, P: Fn(&K) -> bool + Sync + Send
     {
         if self.segments.is_empty() {
-            (*self.slice).into_par_iter().for_each(f);
+            (*self.keys).into_par_iter().for_each(f);
         } else {
             (0..self.segments.len()-1).into_par_iter().for_each(|seg_i| {
                 self.for_each_in_segment(seg_i, &f);
@@ -699,13 +695,13 @@
         where M: Fn(&K) -> R + Sync + Send, R: Send, P: Fn(&K) -> bool
     {
         if self.segments.is_empty() {
-            (*self.slice).into_par_iter().map(map).collect()
-        } else {
-            let mut result = Vec::with_capacity(self.deltas.len());
+            (*self.keys).into_par_iter().map(map).collect()
+        } else {
+            let mut result = Vec::with_capacity(self.indices.len());
             for seg_i in 0..self.segments.len()-1 {
-                let slice = &self.slice[self.segments[seg_i].1..];
+                let slice = &self.keys[self.segments[seg_i].1..];
                 result.par_extend(
-                    self.deltas[self.segments[seg_i].0..self.segments[seg_i+1].0]
+                    self.indices[self.segments[seg_i].0..self.segments[seg_i+1].0]
                         .into_par_iter()
                         .map(|d| map(unsafe{slice.get_unchecked(*d as usize)})));
             };

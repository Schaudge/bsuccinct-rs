--- conflicted
+++ resolved
@@ -447,27 +447,7 @@
         }
     }
 
-<<<<<<< HEAD
-    fn build_index<R, E>(&mut self, mut remove_count: R, mut extend_with_slice: E)
-        where R: FnMut() -> usize,
-              E: FnMut(&mut Vec<I>, &[K], usize) // extends vector by some indices of slice, of keys pointed by filter
-            // extra usize in E is index in indices
-    {
-        self.indices.reserve(self.keys.len() - remove_count());
-        self.segments.reserve(ceiling_div(self.keys.len(), I::SEGMENT_SIZE) + 1);
-        let mut slice_index = 0;
-        self.segments.push(SegmentMetadata { first_index: 0, first_key: slice_index });
-        for v in self.keys.chunks(I::SEGMENT_SIZE) {
-            extend_with_slice(&mut self.indices, v, slice_index);
-            slice_index += I::SEGMENT_SIZE;
-            self.segments.push(SegmentMetadata { first_index: self.indices.len(), first_key: slice_index });
-        }
-    }
-
     fn par_for_each<F: Fn(&K) + Sync>(&self, f: &F, seg_beg: usize, seg_end: usize) {
-=======
-    /*fn par_for_each<F: Fn(&K) + Sync>(&self, f: &F, seg_beg: usize, seg_end: usize) {
->>>>>>> b031f6ba
         let len = seg_end - seg_beg;
         if len > 1 && self.segments[seg_end].first_index - self.segments[seg_beg].first_index > 1024 {
             let mid = seg_beg + len/2;
@@ -580,35 +560,6 @@
         segments.resize_with(new_seg_len+1, || unreachable!());
         indices.resize_with(new_indices_len, || unreachable!());
     }
-<<<<<<< HEAD
-
-    fn retain_index<R, E>(&mut self, mut remove_count: R, mut extend_with_segment: E)
-        where R: FnMut() -> usize,
-              E: FnMut(&mut Vec<I>, &[K], &[I], usize), // extends vector by indices from the given segment of keys pointed by filter
-            // extra usize in E1 and E2 is index in indices
-    {
-        let mut new_indices = Vec::with_capacity(self.indices.len() - remove_count());
-        let mut new_seg_len = 0;    // where to copy segment[seg_i]
-        for seg_i in 0..self.segments.len()-1 {
-            let new_delta_index = new_indices.len();
-            let si = &self.segments[seg_i];
-            extend_with_segment(&mut new_indices,
-                                &self.keys[si.first_key..],
-                                &self.indices[si.first_index..self.segments[seg_i+1].first_index],
-                                si.first_index);
-            if new_delta_index != new_indices.len() {    // segment seg_i is not empty and have to be preserved
-                self.segments[new_seg_len].first_index = new_delta_index;
-                self.segments[new_seg_len].first_key = self.segments[seg_i].first_key;
-                new_seg_len += 1;
-            }
-        }
-        self.segments[new_seg_len].first_index = new_indices.len();    // the last delta index of the last segment
-        // note self.segments[new_seg_len].1 is not used any more and we do not need update it
-        self.indices = new_indices;   // free some memory
-        self.segments.resize_with(new_seg_len+1, || unreachable!());
-    }
-=======
->>>>>>> b031f6ba
 }
 
 impl<'k, K, I: RefsIndex> SliceSourceWithRefs<'k, K, I> {
@@ -673,22 +624,13 @@
         where F: FnMut(&K) -> bool, P: FnMut(&K) -> bool, R: FnMut() -> usize
     {
         if self.segments.is_empty() {
-<<<<<<< HEAD
-            self.build_index(remove_count, |indices, keys, _| {
-                indices.extend(keys.into_iter().enumerate().filter_map(|(i,k)| filter(k).then_some(I::from_usize(i))));
-            })
-        } else {
-            self.retain_index(remove_count, |indices, keys, key_subset, _| {
-                for i in key_subset {
-                    if filter(unsafe { keys.get_unchecked(i.as_usize()) }) { indices.push(*i); }
-=======
             self.indices.reserve(self.keys.len() - remove_count());
-            self.segments.reserve(ceiling_div(self.keys.len(), 1 << 16) + 1);
+            self.segments.reserve(ceiling_div(self.keys.len(), I::SEGMENT_SIZE) + 1);
             let mut slice_index = 0;
             self.segments.push(SegmentMetadata { first_index: 0, first_key: slice_index });
-            for keys in self.keys.chunks(1 << 16) {
-                self.indices.extend(keys.into_iter().enumerate().filter_map(|(i,k)| filter(k).then_some(i as u16)));
-                slice_index += 1 << 16;
+            for keys in self.keys.chunks(I::SEGMENT_SIZE) {
+                self.indices.extend(keys.into_iter().enumerate().filter_map(|(i,k)| filter(k).then_some(I::from_usize(i))));
+                slice_index += I::SEGMENT_SIZE;
                 self.segments.push(SegmentMetadata { first_index: self.indices.len(), first_key: slice_index });
             }
         } else {
@@ -700,11 +642,10 @@
                 let keys = &self.keys[si.first_key..];
                 for i in si.first_index..self.segments[seg_i+1].first_index {
                     let i = *unsafe { self.indices.get_unchecked(i) };
-                    if filter(unsafe { keys.get_unchecked(i as usize) }) {
+                    if filter(unsafe { keys.get_unchecked(i.as_usize()) }) {
                         self.indices[new_indices_len] = i;
                         new_indices_len += 1;
                     }
->>>>>>> b031f6ba
                 }
                 if new_delta_index != new_indices_len {    // segment seg_i is not empty and have to be preserved
                     self.segments[new_seg_len].first_index = new_delta_index;

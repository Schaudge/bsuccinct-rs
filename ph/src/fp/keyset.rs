
use std::mem;
use std::mem::MaybeUninit;
use rayon::join;
use rayon::prelude::*;
use bitm::{BitAccess, ceiling_div};

/// `KeySet` represent sets of keys (ot the type `K`) that can be used to construct `FPHash` or `FPHash2`.
pub trait KeySet<K> {
    /// Returns number of retained keys. Guarantee to be very fast.
    fn keys_len(&self) -> usize;

    #[inline(always)] fn has_par_for_each_key(&self) -> bool { false }

    #[inline(always)] fn has_par_retain_keys(&self) -> bool { false }

    /// Call `f` for each key in the set, using single thread.
    ///
    /// If `self` doesn't remember which keys are retained it uses `retained_hint` to check this.
    fn for_each_key<F, P>(&self, f: F, retained_hint: P) where F: FnMut(&K), P: FnMut(&K) -> bool;

    /// Multi-threaded version of `for_each_key`.
    #[inline(always)]
    fn par_for_each_key<F, P>(&self, f: F, retained_hint: P)
        where F: Fn(&K) + Sync + Send, P: Fn(&K) -> bool + Sync + Send
    {
        self.for_each_key(f, retained_hint);
    }

    /// Calls `map` for each key in the set, and returns outputs of these calls. Uses single thread.
    ///
    /// If `self` doesn't remember which keys are retained it uses `retained_hint` to check this.
    fn map_each_key<R, M, P>(&self, mut map: M, retained_hint: P) -> Vec<R>
        where M: FnMut(&K) -> R, P: FnMut(&K) -> bool
    {
        let mut result = Vec::with_capacity(self.keys_len());
        self.for_each_key(|k| result.push(map(k)), retained_hint);
        result
    }

    /// Multi-threaded version of `map_each_key`.
    #[inline(always)]
    fn par_map_each_key<R, M, P>(&self, map: M, retained_hint: P) -> Vec<R>
        where M: Fn(&K)->R + Sync + Send, R: Send, P: Fn(&K) -> bool { self.map_each_key(map, retained_hint) }

    /// Calls either `map_each_key` (if `use_mt` is `false`) or `par_map_each_key` (if `use_mt` is `true`).
    #[inline(always)]
    fn maybe_par_map_each_key<R, M, P>(&self, map: M, retained_hint: P, use_mt: bool) -> Vec<R>
        where M: Fn(&K)->R + Sync + Send, R: Send, P: Fn(&K) -> bool
    {
        if use_mt { self.par_map_each_key(map, retained_hint) }
            else { self.map_each_key(map, retained_hint) }
    }

    /// Retains in `self` keys pointed by the `filter` and remove the rest, using single thread.
    /// - `filter` shows the keys to be retained (the result of the function can be unspecified for keys removed earlier),
    /// - `retained_earlier` shows the keys that have not been removed earlier,
    /// - `remove_count` returns number of keys to remove.
    fn retain_keys<F, P, R>(&mut self, filter: F, retained_earlier: P, remove_count: R)
        where F: FnMut(&K) -> bool, P: FnMut(&K) -> bool, R: FnMut() -> usize;

    /// Multi-threaded version of `retain_keys`.
    #[inline(always)]
    fn par_retain_keys<F, P, R>(&mut self, filter: F, retained_earlier: P, remove_count: R)
        where F: Fn(&K) -> bool + Sync + Send, P: Fn(&K) -> bool + Sync + Send, R: Fn() -> usize
    {
        self.retain_keys(filter, retained_earlier, remove_count)
    }

    /// Calls either `retain_keys` (if `use_mt` is `false`) or `par_retain_keys` (if `use_mt` is `true`).
    #[inline(always)]
    fn maybe_par_retain_keys<F, P, R>(&mut self, filter: F, retained_earlier: P, remove_count: R, use_mt: bool)
        where F: Fn(&K) -> bool + Sync + Send, P: Fn(&K) -> bool + Sync + Send, R: Fn() -> usize
    {
        if use_mt /*&& self.has_par_retain_keys()*/ {
            self.par_retain_keys(filter, retained_earlier, remove_count)
        } else {
            self.retain_keys(filter, retained_earlier, remove_count)
        }
    }

    /// Retains in `self` keys pointed by the `index_filter`
    /// (or `filter` if `self` does not support `index_filter`)
    /// and remove the rest.
    /// Uses single thread.
    /// - `index_filter` shows indices (consistent with `par_map_each_key`) of keys to be retained,
    /// - `filter` shows the keys to be retained,
    /// - `retained_earlier` shows the keys that have not been removed earlier,
    /// - `remove_count` returns number of keys to remove.
    ///
    /// The results of `index_filter` and `filter` are unspecified for keys removed earlier.
    #[inline(always)]
    fn retain_keys_with_indices<IF, F, P, R>(&mut self, _index_filter: IF, filter: F, retained_earlier: P, remove_count: R)
        where IF: FnMut(usize) -> bool, F: FnMut(&K) -> bool, P: FnMut(&K) -> bool, R: FnMut() -> usize
    {
        self.retain_keys(filter, retained_earlier, remove_count)
    }

    /// Multi-threaded version of `retain_keys_with_indices`.
    #[inline(always)]
    fn par_retain_keys_with_indices<IF, F, P, R>(&mut self, _index_filter: IF, filter: F, retained_earlier: P, remove_count: R)
        where IF: Fn(usize) -> bool + Sync + Send,  F: Fn(&K) -> bool + Sync + Send, P: Fn(&K) -> bool + Sync + Send, R: Fn() -> usize
    {
        self.par_retain_keys(filter, retained_earlier, remove_count)
    }

    /// Calls either `retain_keys_with_indices` (if `use_mt` is `false`) or `par_retain_keys_with_indices` (if `use_mt` is `true`).
    #[inline(always)]
    fn maybe_par_retain_keys_with_indices<IF, F, P, R>(&mut self, index_filter: IF, filter: F, retained_earlier: P, remove_count: R, use_mt: bool)
        where IF: Fn(usize) -> bool + Sync + Send, F: Fn(&K) -> bool + Sync + Send, P: Fn(&K) -> bool + Sync + Send, R: Fn() -> usize
    {
        if use_mt /*&& self.has_par_retain_keys()*/ {
            self.par_retain_keys_with_indices(index_filter, filter, retained_earlier, remove_count)
        } else {
            self.retain_keys_with_indices(index_filter, filter, retained_earlier, remove_count)
        }
    }

    /// Works like `retain_keys` and converts `self` into the vector of retained keys.
    fn retain_keys_into_vec<F, P, R>(mut self, mut filter: F, mut retained_earlier: P, remove_count: R) -> Vec<K>
        where F: FnMut(&K) -> bool, P: FnMut(&K) -> bool, R: FnMut() -> usize, Self: Sized, K: Clone
    {
        self.retain_keys(&mut filter, &mut retained_earlier, remove_count);
        self.map_each_key(|k| (*k).clone(), |k| retained_earlier(k) && filter(k))
    }

    /// Works like `retain_keys_with_indices` and converts `self` into the vector of retained keys.
    fn retain_keys_with_indices_into_vec<IF, F, P, R>(mut self, index_filter: IF, mut filter: F, mut retained_earlier: P, remove_count: R) -> Vec<K>
        where IF: FnMut(usize) -> bool, F: FnMut(&K) -> bool, P: FnMut(&K) -> bool, R: FnMut() -> usize, Self: Sized, K: Clone
    {
        self.retain_keys_with_indices(index_filter, &mut filter, &mut retained_earlier, remove_count);
        self.map_each_key(|k| (*k).clone(), |k| retained_earlier(k) && filter(k))
    }

    /// Works like `par_retain_keys` and converts `self` into the vector of retained keys.
    fn par_retain_keys_into_vec<F, P, R>(mut self, filter: F, retained_earlier: P, remove_count: R) -> Vec<K>
        where F: Fn(&K) -> bool + Sync + Send, P: Fn(&K) -> bool + Sync + Send,
              R: Fn() -> usize, Self: Sized, K: Clone + Send
    {
        self.par_retain_keys(&filter, &retained_earlier, remove_count);
        self.par_map_each_key(|k| (*k).clone(), |k| retained_earlier(k) && filter(k))
    }

    /// Works like `par_retain_keys_with_indices` and converts `self` into the vector of retained keys.
    fn par_retain_keys_with_indices_into_vec<IF, F, P, R>(mut self, index_filter: IF, filter: F, retained_earlier: P, remove_count: R) -> Vec<K>
        where IF: Fn(usize) -> bool + Sync + Send,  F: Fn(&K) -> bool + Sync + Send,
              P: Fn(&K) -> bool + Sync + Send, R: Fn() -> usize, Self: Sized, K: Clone + Send
    {
        self.par_retain_keys_with_indices(index_filter, &filter, &retained_earlier, remove_count);
        self.par_map_each_key(|k| (*k).clone(), |k| retained_earlier(k) && filter(k))
    }
}

impl<K: Sync + Send> KeySet<K> for Vec<K> {
    #[inline(always)] fn keys_len(&self) -> usize {
        self.len()
    }

    #[inline(always)] fn has_par_for_each_key(&self) -> bool { true }

    #[inline(always)] fn has_par_retain_keys(&self) -> bool { true }

    #[inline(always)] fn for_each_key<F, P>(&self, f: F, _retained_hint: P)
        where F: FnMut(&K), P: FnMut(&K) -> bool
    {
        self.iter().for_each(f)
    }

    #[inline(always)] fn map_each_key<R, M, P>(&self, map: M, _retained_hint: P) -> Vec<R>
        where M: FnMut(&K) -> R, P: FnMut(&K) -> bool { self.iter().map(map).collect() }

    #[inline(always)] fn par_for_each_key<F, P>(&self, f: F, _retained_hint: P)
        where F: Fn(&K) + Sync + Send, P: Fn(&K) -> bool + Sync + Send
    {
        self.into_par_iter().for_each(f)
    }

    #[inline(always)] fn par_map_each_key<R, M, P>(&self, map: M, _retained_hint: P) -> Vec<R>
        where M: Fn(&K)->R + Sync + Send, R: Send, P: Fn(&K) -> bool
    {
        self.into_par_iter().map(map).collect()
    }

    #[inline(always)] fn retain_keys<F, P, R>(&mut self, filter: F, _retained_earlier: P, _remove_count: R)
        where F: FnMut(&K) -> bool, P: FnMut(&K) -> bool, R: FnMut() -> usize
    {
        self.retain(filter)
    }

    #[inline(always)] fn par_retain_keys<F, P, R>(&mut self, filter: F, _retained_earlier: P, remove_count: R)
        where F: Fn(&K) -> bool + Sync + Send, P: Fn(&K) -> bool + Sync + Send, R: Fn() -> usize
    {
        let mut result = Vec::with_capacity(self.len() - remove_count());
        std::mem::swap(self, &mut result);
        self.par_extend(result.into_par_iter().filter(filter));
        //*self = (std::mem::take(self)).into_par_iter().filter(filter).collect();
    }

    #[inline(always)] fn retain_keys_with_indices<IF, F, P, R>(&mut self, mut index_filter: IF, _filter: F, _retained_earlier: P, _remove_count: R)
        where IF: FnMut(usize) -> bool, F: FnMut(&K) -> bool, P: FnMut(&K) -> bool, R: FnMut() -> usize
    {
        let mut index = 0;
        self.retain(|_| (index_filter(index), index += 1).0)
    }

    fn par_retain_keys_with_indices<IF, F, P, R>(&mut self, index_filter: IF, _filter: F, _retained_earlier: P, remove_count: R)
        where IF: Fn(usize) -> bool + Sync + Send,  F: Fn(&K) -> bool + Sync + Send, P: Fn(&K) -> bool + Sync + Send, R: Fn() -> usize
    {
        let mut result = Vec::with_capacity(self.len() - remove_count());
        std::mem::swap(self, &mut result);
        self.par_extend(result.into_par_iter().enumerate().filter_map(|(i, k)| index_filter(i).then_some(k)));
        //*self = (std::mem::take(self)).into_par_iter().enumerate().filter_map(|(i, k)| index_filter(i).then_some(k)).collect();
    }

    fn retain_keys_into_vec<F, P, R>(mut self, filter: F, retained_earlier: P, remove_count: R) -> Vec<K>
        where F: FnMut(&K) -> bool, P: FnMut(&K) -> bool, R: FnMut() -> usize, Self: Sized, K: Clone
    {
        self.retain_keys(filter, retained_earlier, remove_count);
        self
    }

    /// Works like `retain_keys_with_indices` and converts `self` into the vector of retained keys.
    fn retain_keys_with_indices_into_vec<IF, F, P, R>(mut self, index_filter: IF, filter: F, retained_earlier: P, remove_count: R) -> Vec<K>
        where IF: FnMut(usize) -> bool, F: FnMut(&K) -> bool, P: FnMut(&K) -> bool, R: FnMut() -> usize, Self: Sized, K: Clone
    {
        self.retain_keys_with_indices(index_filter, filter, retained_earlier, remove_count);
        self
    }

    /// Works like `par_retain_keys` and converts `self` into the vector of retained keys.
    fn par_retain_keys_into_vec<F, P, R>(mut self, filter: F, retained_earlier: P, remove_count: R) -> Vec<K>
        where F: Fn(&K) -> bool + Sync + Send, P: Fn(&K) -> bool + Sync + Send,
              R: Fn() -> usize, Self: Sized, K: Clone + Send
    {
        self.par_retain_keys(filter, retained_earlier, remove_count);
        self
    }

    /// Works like `par_retain_keys_with_indices` and converts `self` into the vector of retained keys.
    fn par_retain_keys_with_indices_into_vec<IF, F, P, R>(mut self, index_filter: IF, filter: F, retained_earlier: P, remove_count: R) -> Vec<K>
        where IF: Fn(usize) -> bool + Sync + Send,  F: Fn(&K) -> bool + Sync + Send,
              P: Fn(&K) -> bool + Sync + Send, R: Fn() -> usize, Self: Sized, K: Clone + Send
    {
        self.par_retain_keys_with_indices(index_filter, filter, retained_earlier, remove_count);
        self
    }
}

/// Implements `KeySet`, storing keys in the mutable slice.
///
/// Retain operations reorder the slice, putting retained keys at the beginning of the slice.
pub struct SliceMutSource<'k, K> {
    slice: &'k mut [K],
    len: usize  // how many first elements are in use
}

impl<'k, K> SliceMutSource<'k, K> {
    #[inline(always)] pub fn new(slice: &'k mut [K]) -> Self {
        let len = slice.len();
        Self { slice, len }
    }
}

impl<'k, K> From<&'k mut [K]> for SliceMutSource<'k, K> {
    #[inline(always)] fn from(slice: &'k mut [K]) -> Self { Self::new(slice) }
}

impl<'k, K: Sync> KeySet<K> for SliceMutSource<'k, K> {
    #[inline(always)] fn keys_len(&self) -> usize { self.len }

    #[inline(always)] fn has_par_for_each_key(&self) -> bool { true }

    #[inline(always)] fn for_each_key<F, P>(&self, f: F, _retained_hint: P) where F: FnMut(&K), P: FnMut(&K) -> bool {
        self.slice[0..self.len].iter().for_each(f)
    }

    #[inline(always)] fn par_for_each_key<F, P>(&self, f: F, _retained_hint: P)
        where F: Fn(&K) + Sync + Send, P: Fn(&K) -> bool + Sync + Send
    {
        self.slice[0..self.len].into_par_iter().for_each(f)
    }

    #[inline(always)] fn map_each_key<R, M, P>(&self, map: M, _retained_hint: P) -> Vec<R>
        where M: FnMut(&K) -> R, P: FnMut(&K) -> bool
    {
        self.slice[0..self.len].into_iter().map(map).collect()
    }

    #[inline(always)] fn par_map_each_key<R, M, P>(&self, map: M, _retained_hint: P) -> Vec<R>
        where M: Fn(&K)->R + Sync + Send, R: Send, P: Fn(&K) -> bool
    {
        self.slice[0..self.len].into_par_iter().map(map).collect()
    }

    fn retain_keys<F, P, R>(&mut self, mut filter: F, _retained_hint: P, _remove_count: R)
        where F: FnMut(&K) -> bool, P: FnMut(&K) -> bool, R: FnMut() -> usize
    {
        let mut i = 0usize;
        while i < self.len {
            if filter(&self.slice[i]) {
                i += 1;
            } else {
                // remove i-th element by replacing it with the last one
                self.len -= 1;
                self.slice.swap(i, self.len);
            }
        }
    }
}

/// Implements `KeySet` that use immutable slice.
///
/// Retain operations clone retained keys into the vector.
pub struct SliceSourceWithClones<'k, K> {
    slice: &'k [K],
    retained: Option<Vec<K>>,
}

impl<'k, K: Sync> SliceSourceWithClones<'k, K> {
    pub fn new(slice: &'k [K]) -> Self {
        Self { slice, retained: None }
    }
}

impl<'k, K: Sync + Send + Clone> KeySet<K> for SliceSourceWithClones<'k, K> {
    fn keys_len(&self) -> usize {
        if let Some(ref retained) = self.retained {
            retained.len()
        } else {
            self.slice.len()
        }
    }

    #[inline(always)] fn has_par_for_each_key(&self) -> bool { true }

    #[inline(always)] fn has_par_retain_keys(&self) -> bool { true }

    #[inline(always)] fn for_each_key<F, P>(&self, f: F, retained_hint: P) where F: FnMut(&K), P: FnMut(&K) -> bool {
        if let Some(ref retained) = self.retained {
            retained.for_each_key(f, retained_hint)
        } else {
            self.slice.into_iter().for_each(f)
        }
    }

    #[inline(always)] fn map_each_key<R, M, P>(&self, map: M, retained_hint: P) -> Vec<R>
        where M: FnMut(&K) -> R, P: FnMut(&K) -> bool
    {
        if let Some(ref retained) = self.retained {
            retained.map_each_key(map, retained_hint)
        } else {
            self.slice.into_iter().map(map).collect()
        }
    }

    #[inline(always)] fn par_for_each_key<F, P>(&self, f: F, retained_hint: P)
        where F: Fn(&K) + Sync + Send, P: Fn(&K) -> bool + Sync + Send
    {
        if let Some(ref retained) = self.retained {
            retained.par_for_each_key(f, retained_hint)
        } else {
            (*self.slice).into_par_iter().for_each(f)
        }
    }

    fn retain_keys<F, P, R>(&mut self, mut filter: F, retained_earlier: P, remove_count: R)
        where F: FnMut(&K) -> bool, P: FnMut(&K) -> bool, R: FnMut() -> usize
    {
        if let Some(ref mut retained) = self.retained {
            retained.retain_keys(filter, retained_earlier, remove_count)
        } else {
            self.retained = Some(self.slice.into_iter().filter_map(|k|filter(k).then(|| k.clone())).collect());
        }
    }

    fn par_retain_keys<F, P, R>(&mut self, filter: F, retained_earlier: P, remove_count: R)
        where F: Fn(&K) -> bool + Sync + Send, P: Fn(&K) -> bool + Sync + Send, R: Fn() -> usize
    {
        if let Some(ref mut retained) = self.retained {
            retained.par_retain_keys(filter, retained_earlier, remove_count)
        } else {
            self.retained = Some(self.slice.into_par_iter().filter_map(|k|filter(k).then(|| k.clone())).collect())
        }
    }

    #[inline(always)] fn retain_keys_with_indices<IF, F, P, R>(&mut self, mut index_filter: IF, _filter: F, retained_earlier: P, remove_count: R)
        where IF: FnMut(usize) -> bool, F: FnMut(&K) -> bool, P: FnMut(&K) -> bool, R: FnMut() -> usize
    {
        let mut index = 0;
        self.retain_keys(|_| (index_filter(index), index += 1).0, retained_earlier, remove_count)
    }

    fn par_retain_keys_with_indices<IF, F, P, R>(&mut self, index_filter: IF, filter: F, retained_earlier: P, remove_count: R)
        where IF: Fn(usize) -> bool + Sync + Send,  F: Fn(&K) -> bool + Sync + Send, P: Fn(&K) -> bool + Sync + Send, R: Fn() -> usize
    {
        if let Some(ref mut retained) = self.retained {
            retained.par_retain_keys_with_indices(index_filter, filter, retained_earlier, remove_count)
        } else {
            self.retained = Some(self.slice.into_par_iter().enumerate().filter_map(|(i, k)| index_filter(i).then_some(k.clone())).collect())
        }
    }
}

struct SegmentMetadata {
    first_index: usize,   // first index described by the segment
    first_key: usize,   // first key described by the segment
}

pub trait RefsIndex: Copy {
    const SEGMENT_SIZE: usize;
    fn from_usize(u: usize) -> Self;
    fn as_usize(self) -> usize;
}

impl RefsIndex for u8 {
    const SEGMENT_SIZE: usize = 1<<8;
    #[inline(always)] fn from_usize(u: usize) -> Self { u as Self }
    #[inline(always)] fn as_usize(self) -> usize { self as usize }
}

impl RefsIndex for u16 {
    const SEGMENT_SIZE: usize = 1<<16;
    #[inline(always)] fn from_usize(u: usize) -> Self { u as Self }
    #[inline(always)] fn as_usize(self) -> usize { self as usize }
}

/// `KeySet` implementation that stores reference to slice with keys,
/// and indices of this slice that points retained keys.
/// Indices are stored partitioned to segments and stored as 16-bit integers.
/// Each segment covers $2^{16}$ consecutive keys.
/// Empty segments ore not stored.
pub struct SliceSourceWithRefs<'k, K, I: RefsIndex = u16> {
    keys: &'k [K],
    indices: Vec<I>,  // lowest 16 bits of each key index retained so far
    segments: Vec<SegmentMetadata>,   // segments metadata: each element of the vector is (index in indices, index in keys)
}

impl<'k, K: Sync + 'k, I: RefsIndex + Send + Sync> SliceSourceWithRefs<'k, K, I> {
    pub fn new(slice: &'k [K]) -> Self {
        Self { keys: slice, indices: Vec::new(), segments: Vec::new() }
    }

    #[inline(always)] fn for_each_in_segment<F: FnMut(&K)>(&self, seg_i: usize, mut f: F) {
        let slice = &self.keys[self.segments[seg_i].first_key..];
        for d in &self.indices[self.segments[seg_i].first_index..self.segments[seg_i+1].first_index] {
            f(unsafe{slice.get_unchecked(d.as_usize())});
        }
    }

    fn build_index<R, E>(&mut self, mut remove_count: R, mut extend_with_slice: E)
        where R: FnMut() -> usize,
              E: FnMut(&mut Vec<I>, &[K], usize) // extends vector by some indices of slice, of keys pointed by filter
            // extra usize in E is index in indices
    {
        self.indices.reserve(self.keys.len() - remove_count());
        self.segments.reserve(ceiling_div(self.keys.len(), I::SEGMENT_SIZE) + 1);
        let mut slice_index = 0;
        self.segments.push(SegmentMetadata { first_index: 0, first_key: slice_index });
        for v in self.keys.chunks(I::SEGMENT_SIZE) {
            extend_with_slice(&mut self.indices, v, slice_index);
            slice_index += I::SEGMENT_SIZE;
            self.segments.push(SegmentMetadata { first_index: self.indices.len(), first_key: slice_index });
        }
    }

    fn par_for_each<F: Fn(&K) + Sync>(&self, f: &F, seg_beg: usize, seg_end: usize) {
        let len = seg_end - seg_beg;
        if len > 1 && self.segments[seg_end].first_index - self.segments[seg_beg].first_index > 1024 {
            let mid = seg_beg + len/2;
            join(
                || self.par_for_each(f, seg_beg, mid),
                || self.par_for_each(f, mid, seg_end)
            );
        } else {
            for s in seg_beg..seg_end {
                self.for_each_in_segment(s, f);
            }
        }
    }

    /// Copy `indices` accepted by `filter` to the beginning of each segment and stores new lengths of each segment in `new_lengths`.
<<<<<<< HEAD
    fn par_pre_retain<F>(filter: &F, indices: &mut [I], segments: &[SegmentMetadata], new_lengths: &mut [u32])
=======
    fn par_map<R, M>(&self, dst: &mut [MaybeUninit<R>], map: &M, segments: &[SegmentMetadata])
        where R: Send, M: Fn(&K) -> R + Sync + Send
    {
        if segments.len() > 2 {
            let mid = segments.len()/2;
            let (dst0, dst1) = dst.split_at_mut(segments[mid].first_index - segments[0].first_index);
            join(
                || self.par_map(dst0, map, &segments[..=mid]),
                || self.par_map(dst1, map, &segments[mid..])
            );
        } else {
            let keys = &self.keys[segments[0].first_key..];
            for (i, d) in self.indices[segments[0].first_index..segments[1].first_index].into_iter().zip(dst) {
                d.write(map(unsafe { keys.get_unchecked(*i as usize) }));
            }
        }
    }

    /// Copy `indices` accepted by `filter` to the beginning of each segment and stores new lengths of each segment in `new_lengths`.
    fn par_pre_retain<F>(filter: &F, indices: &mut [u16], segments: &[SegmentMetadata], new_lengths: &mut [u32])
>>>>>>> 531c7625
        where F: Fn(usize, usize) -> bool + Sync    // filter is called with indices of: keys and indices
    {
        if segments.len() > 1 && indices.len() > 1024 {
            let mid = segments.len()/2;
            let segments = segments.split_at(mid);
            let new_lens = new_lengths.split_at_mut(mid);
            let indices = indices.split_at_mut(segments.1[0].first_index - segments.0[0].first_index);
            join(
                || Self::par_pre_retain(filter, indices.0, segments.0, new_lens.0),
                || Self::par_pre_retain(filter, indices.1, segments.1, new_lens.1)
            );
        } else {
            /*let seg = &segments[0];
            let mut len = 0;
            let mut i = 0;
            while i < indices.len() {
                if filter(seg.first_key + indices[i].as_usize(), seg.first_index + i) {
                    indices[len as usize] = indices[i];
                    len += 1;
                }
                i += 1;
            }
            new_lengths[0] = len;*/
            for seg_i in 0..segments.len() {
                let seg = &segments[seg_i];
                let first_i = seg.first_index - segments[0].first_index;
                let last_i = segments.get(seg_i+1).map_or_else(|| indices.len(), |s| s.first_index - segments[0].first_index);
                let indices = &mut indices[first_i..last_i];
                let mut len = 0;
                let mut i = 0;
                while i < indices.len() {
                    if filter(seg.first_key + indices[i].as_usize(), seg.first_index + i) {   // index in self.indices is seg.first_index + i
                        indices[len] = indices[i];
                        len += 1;
                    }
                    i += 1;
                }
                new_lengths[seg_i] = len as u32;
            }
        }
    }

    fn par_retain_index<F>(indices: &mut Vec<I>, segments: &mut Vec<SegmentMetadata>, filter: F)
        where F: Fn(usize, usize) -> bool + Sync
    {
        let real_seg_len = segments.len()-1;
        let mut new_lenghts = vec![0; real_seg_len];
        Self::par_pre_retain(&filter, indices, &mut segments[0..real_seg_len], &mut new_lenghts);
        let mut new_seg_len = 0;    // where to copy segment[seg_i]
        let mut new_indices_len = 0;    // where to copy segment[seg_i]
        for seg_i in 0..real_seg_len {
            let new_seg_i_len = new_lenghts[seg_i] as usize;
            if new_seg_i_len > 0 {
                indices.copy_within(
                    segments[seg_i].first_index .. segments[seg_i].first_index + new_seg_i_len,
                    new_indices_len
                );
                segments[new_seg_len].first_index = new_indices_len;
                segments[new_seg_len].first_key = segments[seg_i].first_key;
                new_indices_len += new_seg_i_len;
                new_seg_len += 1;
            }
        }
        segments[new_seg_len].first_index = new_indices_len;    // the last indices index of the last segment
        // note self.segments[new_seg_len].1 is not used any more and we do not need update it
        segments.resize_with(new_seg_len+1, || unreachable!());
        indices.resize_with(new_indices_len, || unreachable!());
    }

    fn retain_index<R, E>(&mut self, mut remove_count: R, mut extend_with_segment: E)
        where R: FnMut() -> usize,
              E: FnMut(&mut Vec<I>, &[K], &[I], usize), // extends vector by indices from the given segment of keys pointed by filter
            // extra usize in E1 and E2 is index in indices
    {
        let mut new_indices = Vec::with_capacity(self.indices.len() - remove_count());
        let mut new_seg_len = 0;    // where to copy segment[seg_i]
        for seg_i in 0..self.segments.len()-1 {
            let new_delta_index = new_indices.len();
            let si = &self.segments[seg_i];
            extend_with_segment(&mut new_indices,
                                &self.keys[si.first_key..],
                                &self.indices[si.first_index..self.segments[seg_i+1].first_index],
                                si.first_index);
            if new_delta_index != new_indices.len() {    // segment seg_i is not empty and have to be preserved
                self.segments[new_seg_len].first_index = new_delta_index;
                self.segments[new_seg_len].first_key = self.segments[seg_i].first_key;
                new_seg_len += 1;
            }
        }
        self.segments[new_seg_len].first_index = new_indices.len();    // the last delta index of the last segment
        // note self.segments[new_seg_len].1 is not used any more and we do not need update it
        self.indices = new_indices;   // free some memory
        self.segments.resize_with(new_seg_len+1, || unreachable!());
    }
}

impl<'k, K, I: RefsIndex> SliceSourceWithRefs<'k, K, I> {
    fn append_segments_from_bitmap(&mut self, slice_index: &mut usize, accepted_keys: &Vec<u64>) {
        for accepted in accepted_keys.chunks( I::SEGMENT_SIZE >> 6) {
            self.indices.extend(accepted.bit_ones().map(|b| I::from_usize(b)));
            *slice_index += I::SEGMENT_SIZE;
            self.segments.push(SegmentMetadata { first_index: self.indices.len(), first_key: *slice_index });
        }
    }
}

impl<'k, K: Sync, I: RefsIndex + Sync + Send> KeySet<K> for SliceSourceWithRefs<'k, K, I> {
    #[inline(always)] fn keys_len(&self) -> usize {
        if self.segments.is_empty() { self.keys.len() } else { self.indices.len() }
    }

    #[inline(always)] fn has_par_for_each_key(&self) -> bool { true }

    #[inline(always)] fn has_par_retain_keys(&self) -> bool { true }

    #[inline(always)] fn for_each_key<F, P>(&self, mut f: F, _retained_hint: P)
        where F: FnMut(&K), P: FnMut(&K) -> bool
    {
        if self.segments.is_empty() {
            self.keys.into_iter().for_each(f);
        } else {
            for seg_i in 0..self.segments.len()-1 {
                self.for_each_in_segment(seg_i, &mut f);
            };
        }
    }

    #[inline(always)] fn par_for_each_key<F, P>(&self, f: F, _retained_hint: P)
        where F: Fn(&K) + Sync + Send, P: Fn(&K) -> bool + Sync + Send
    {
        if self.segments.is_empty() {
            (*self.keys).into_par_iter().for_each(f);
        } else {
            (0..self.segments.len()-1).into_par_iter().for_each(|seg_i| {
                self.for_each_in_segment(seg_i, &f);
            });
            //self.par_for_each(&f, 0, self.segments.len()-1);
        }
    }

    /*fn par_map_each_key<R, M, P>(&self, map: M, _retained_hint: P) -> Vec<R>
        where M: Fn(&K) -> R + Sync + Send, R: Send, P: Fn(&K) -> bool
    {
        if self.segments.is_empty() {
            (*self.keys).into_par_iter().map(map).collect()
        } else {
            let len = self.indices.len();
            let mut result = Vec::with_capacity(len);
            self.par_map(result.spare_capacity_mut(), &map, &self.segments);
            unsafe { result.set_len(len); }
            result

            /*let mut result = Vec::with_capacity(self.indices.len());
            result.par_extend(self.segments.par_windows(2).flat_map(|segs| {
                let [seg, next_seg] = segs else { unreachable!() };
                let first_key = seg.first_key;
                let map = &map;
                self.indices[seg.first_index..next_seg.first_index]
                    .into_par_iter()
                    .map(move |d| map(unsafe{self.keys.get_unchecked(first_key + I::as_usize(*d))}))
            }));
            result*/
        }
    }*/ // TODO slow for I=u8

    fn retain_keys<F, P, R>(&mut self, mut filter: F, _retained_earlier: P, remove_count: R)
        where F: FnMut(&K) -> bool, P: FnMut(&K) -> bool, R: FnMut() -> usize
    {
        if self.segments.is_empty() {
            self.build_index(remove_count, |indices, keys, _| {
                indices.extend(keys.into_iter().enumerate().filter_map(|(i,k)| filter(k).then_some(I::from_usize(i))));
            })
        } else {
            self.retain_index(remove_count, |indices, keys, key_subset, _| {
                for i in key_subset {
                    if filter(unsafe { keys.get_unchecked(i.as_usize()) }) { indices.push(*i); }
                }
            })
        }
    }

    fn par_retain_keys<F, P, R>(&mut self, filter: F, _retained_earlier: P, remove_count: R)
        where F: Fn(&K) -> bool + Sync + Send, P: Fn(&K) -> bool + Sync + Send, R: Fn() -> usize
    {
        if self.segments.is_empty() {
            self.indices.reserve(self.keys.len() - remove_count());
            self.segments.reserve(ceiling_div(self.keys.len(), I::SEGMENT_SIZE) + 1);
            let mut slice_index = 0;
            let mut accepted_keys = Vec::<u64>::new();  // first par_extend should set proper capacity
            self.segments.push(SegmentMetadata { first_index: 0, first_key: slice_index });
            for keys in self.keys.chunks(1<<18) {
                accepted_keys.clear();
                accepted_keys.par_extend(keys.par_chunks(64).map(|keys| {
                    let mut r = 0;
                    for (i, k) in keys.iter().enumerate() {
                        if filter(k) { r |= 1 << i; }
                    }
                    r
                }));
                self.append_segments_from_bitmap(&mut slice_index, &accepted_keys);
            }

            /*let mut accepted = [false; 1<<16];
            self.build_index(remove_count, |indices, keys, _| {
                accepted.par_iter_mut().zip(keys.into_par_iter()).for_each(|(v, k)| {
                    *v = filter(k);
                });
                for i in 0..keys.len() { if accepted[i] { indices.push(i as u16); } }
                indices.extend((0..keys.len()).filter(|i| buff[*i]));
            });*/
        } else {
            Self::par_retain_index(&mut self.indices, &mut self.segments, |k, _| filter(&self.keys[k]));
        }
    }

    fn retain_keys_with_indices<IF, F, P, R>(&mut self, mut index_filter: IF, _filter: F, retained_earlier: P, remove_count: R)
        where IF: FnMut(usize) -> bool, F: FnMut(&K) -> bool, P: FnMut(&K) -> bool, R: FnMut() -> usize
    {
        let mut index = 0;
        self.retain_keys(|_| (index_filter(index), index += 1).0, retained_earlier, remove_count)
    }

    fn par_retain_keys_with_indices<IF, F, P, R>(&mut self, index_filter: IF, _filter: F, _retained_earlier: P, remove_count: R)
        where IF: Fn(usize) -> bool + Sync + Send, F: Fn(&K) -> bool + Sync + Send, P: Fn(&K) -> bool + Sync + Send, R: Fn() -> usize
    {
        if self.segments.is_empty() {
            self.indices.reserve(self.keys.len() - remove_count());
            self.segments.reserve(ceiling_div(self.keys.len(), I::SEGMENT_SIZE) + 1);
            let mut slice_index = 0;
            let mut accepted_keys = Vec::<u64>::new();  // first par_extend should set proper capacity
            self.segments.push(SegmentMetadata { first_index: 0, first_key: slice_index });
            for keys_begin in (0..self.keys.len()).step_by(1<<18) {
                let keys_end = self.keys.len().min(keys_begin + (1<<18));
                accepted_keys.clear();
                accepted_keys.par_extend((keys_begin..keys_end).into_par_iter().step_by(64).map(|first_key| {
                    let mut r = 0;
                    for i in first_key..keys_end.min(first_key+64) {
                        if index_filter(i) { r |= 1u64 << (i-first_key); }
                    }
                    r
                }));
                self.append_segments_from_bitmap(&mut slice_index, &accepted_keys);
            }

            /*self.build_index(remove_count, |indices, keys, shift| {
                indices.par_extend(
                    (0..keys.len()).into_par_iter()
                        .filter_map(|key_nr| index_filter(shift + key_nr).then_some(I::from_usize(key_nr)))
                );
            })*/
        } else {
            Self::par_retain_index(&mut self.indices, &mut self.segments, |_, ii| index_filter(ii));
        }
    }
}

/// Implementation of `KeySet` that stores only the function that returns iterator over all keys
/// (the iterator can even expose the keys that have been removed earlier by `retain` methods).
pub struct DynamicKeySet<KeyIter: Iterator, GetKeyIter: Fn() -> KeyIter> {
    pub keys: GetKeyIter,
    pub len: usize,
    pub const_keys_order: bool // true only if keys are always produced in the same order
}

impl<KeyIter: Iterator, GetKeyIter: Fn() -> KeyIter> DynamicKeySet<KeyIter, GetKeyIter>{
    pub fn new(keys: GetKeyIter, const_keys_order: bool) -> Self {
        let len = keys().count();   // TODO faster alternative
        Self { keys, len, const_keys_order }
    }

    pub fn with_len(keys: GetKeyIter, len: usize, const_keys_order: bool) -> Self {
        Self { keys, len, const_keys_order }
    }
}

impl<KeyIter: Iterator, GetKeyIter: Fn() -> KeyIter> KeySet<KeyIter::Item> for DynamicKeySet<KeyIter, GetKeyIter> {
    #[inline(always)] fn keys_len(&self) -> usize {
        self.len
    }

    fn for_each_key<F, P>(&self, mut f: F, retained_hint: P)
        where F: FnMut(&KeyIter::Item), P: FnMut(&KeyIter::Item) -> bool
    {
        (self.keys)().filter(retained_hint).for_each(|k| f(&k))
    }

    #[inline] fn retain_keys<F, P, R>(&mut self, _filter: F, _retained_earlier: P, mut retains_count: R)
        where F: FnMut(&KeyIter::Item) -> bool, P: FnMut(&KeyIter::Item) -> bool, R: FnMut() -> usize
    {
        self.len = retains_count();
    }

    // TODO retain_keys_into_vec methods
}

/// Implementation of `KeySet` that stores initially stores another key set,
/// but when number of keys drops below given threshold,
/// the remaining keys are cached (cloned into the vector),
/// and later only the cache is used.
pub enum CachedKeySet<K, KS> {
    Dynamic(KS, usize), // the another key set and the threshold
    Cached(Vec<K>)
}

impl<K, KS> Default for CachedKeySet<K, KS> {
    #[inline] fn default() -> Self { Self::Cached(Default::default()) }   // construct an empty key set, needed for mem::take(self)
}

impl<K, KS> CachedKeySet<K, KS> {
    pub fn new(key_set: KS, clone_threshold: usize) -> Self {
        Self::Dynamic(key_set, clone_threshold)
    }
}

impl<K, KeyIter: Iterator, GetKeyIter: Fn() -> KeyIter> CachedKeySet<K, DynamicKeySet<KeyIter, GetKeyIter>> {
    pub fn dynamic(keys: GetKeyIter, const_keys_order: bool, clone_threshold: usize) -> Self {
        Self::new(DynamicKeySet::new(keys, const_keys_order), clone_threshold)
    }
}

impl<'k, K: Sync> CachedKeySet<K, SliceSourceWithRefs<'k, K>> {
    pub fn slice(keys: &'k [K], clone_threshold: usize) -> Self {
        Self::new(SliceSourceWithRefs::new(keys), clone_threshold)
    }
}

impl<K: Clone + Send, KS: KeySet<K>> CachedKeySet<K, KS>
{
    fn into_cache<F, P, R>(self, filter: F, retained_earlier: P, remove_count: R) -> Self
        where F: FnMut(&K) -> bool, P: FnMut(&K) -> bool, R: FnMut() -> usize {
        match self {
            Self::Dynamic(dynamic_key_set, _) => Self::Cached(dynamic_key_set.retain_keys_into_vec(filter, retained_earlier, remove_count)),
            Self::Cached(_) => self
        }
    }

    fn par_into_cache<F, P, R>(self, filter: F, retained_earlier: P, remove_count: R) -> Self
        where F: Fn(&K) -> bool + Sync + Send, P: Fn(&K) -> bool + Sync + Send, R: Fn() -> usize
    {
        match self {
            Self::Dynamic(dynamic_key_set, _) => Self::Cached(dynamic_key_set.par_retain_keys_into_vec(filter, retained_earlier, remove_count)),
            Self::Cached(_) => self
        }
    }

    fn into_cache_with_indices<IF, F, P, R>(self, index_filter: IF, filter: F, retained_earlier: P, remove_count: R) -> Self
        where IF: FnMut(usize) -> bool, F: FnMut(&K) -> bool, P: FnMut(&K) -> bool, R: FnMut() -> usize
    {
        match self {
            Self::Dynamic(dynamic_key_set, _) => Self::Cached(dynamic_key_set.retain_keys_with_indices_into_vec(index_filter, filter, retained_earlier, remove_count)),
            Self::Cached(_) => self
        }
    }

    fn par_into_cache_with_indices<IF, F, P, R>(self, index_filter: IF, filter: F, retained_earlier: P, remove_count: R) -> Self
        where IF: Fn(usize) -> bool + Sync + Send, F: Fn(&K) -> bool + Sync + Send,
              P: Fn(&K) -> bool + Sync + Send, R: Fn() -> usize
    {
        match self {
            Self::Dynamic(dynamic_key_set, _) => Self::Cached(dynamic_key_set.par_retain_keys_with_indices_into_vec(index_filter, filter, retained_earlier, remove_count)),
            Self::Cached(_) => self
        }
    }
}

impl<K: Clone + Sync + Send, KS: KeySet<K>> KeySet<K> for CachedKeySet<K, KS>
{
    fn keys_len(&self) -> usize {
        match self {
            Self::Dynamic(dynamic_key_set, _) => dynamic_key_set.keys_len(),
            Self::Cached(v) => v.len()
        }
    }

    fn has_par_for_each_key(&self) -> bool { true }  // as it is true for cached version

    fn has_par_retain_keys(&self) -> bool { true }  // as it is true for cached version

    #[inline]
    fn for_each_key<F, P>(&self, f: F, retained_hint: P)
        where F: FnMut(&K), P: FnMut(&K) -> bool
    {
        match self {
            Self::Dynamic(dynamic_key_set, _) => dynamic_key_set.for_each_key(f, retained_hint),
            Self::Cached(v) => v.for_each_key(f, retained_hint)
        }
    }

    #[inline]
    fn par_for_each_key<F, P>(&self, f: F, retained_hint: P)
        where F: Fn(&K) + Sync + Send, P: Fn(&K) -> bool + Sync + Send
    {
        match self {
            Self::Dynamic(dynamic_key_set, _) => dynamic_key_set.par_for_each_key(f, retained_hint),
            Self::Cached(v) => v.par_for_each_key(f, retained_hint)
        }
    }

    #[inline]
    fn map_each_key<R, M, P>(&self, map: M, retained_hint: P) -> Vec<R>
        where M: FnMut(&K) -> R, P: FnMut(&K) -> bool
    {
        match self {
            Self::Dynamic(dynamic_key_set, _) => dynamic_key_set.map_each_key(map, retained_hint),
            Self::Cached(v) => v.map_each_key(map, retained_hint)
        }
    }

    #[inline]
    fn par_map_each_key<R, M, P>(&self, map: M, retained_hint: P) -> Vec<R>
        where M: Fn(&K)->R + Sync + Send, R: Send, P: Fn(&K) -> bool
    {
        match self {
            Self::Dynamic(dynamic_key_set, _) => dynamic_key_set.par_map_each_key(map, retained_hint),
            Self::Cached(v) => v.par_map_each_key(map, retained_hint)
        }
    }

    fn retain_keys<F, P, R>(&mut self, filter: F, retained_earlier: P, remove_count: R)
        where F: FnMut(&K) -> bool, P: FnMut(&K) -> bool, R: FnMut() -> usize
    {
        match self {
            Self::Dynamic(key_set, clone_threshold) => {
                if key_set.keys_len() < *clone_threshold {
                    *self = mem::take(self).into_cache(filter, retained_earlier, remove_count)
                    //*self = Cached(key_set.retain_keys_into_vec(filter, retained_earlier, remove_count))
                } else {
                    key_set.retain_keys(filter, retained_earlier, remove_count)
                }
            },
            Self::Cached(v) => v.retain_keys(filter, retained_earlier, remove_count)
        }
    }

    fn par_retain_keys<F, P, R>(&mut self, filter: F, retained_earlier: P, remove_count: R)
        where F: Fn(&K) -> bool + Sync + Send, P: Fn(&K) -> bool + Sync + Send, R: Fn() -> usize
    {
        match self {
            Self::Dynamic(key_set, clone_threshold) => {
                if key_set.keys_len() < *clone_threshold {
                    *self = mem::take(self).par_into_cache(filter, retained_earlier, remove_count)
                } else {
                    key_set.par_retain_keys(filter, retained_earlier, remove_count)
                }
            },
            Self::Cached(v) => v.par_retain_keys(filter, retained_earlier, remove_count)
        }
    }

    fn retain_keys_with_indices<IF, F, P, R>(&mut self, index_filter: IF, filter: F, retained_earlier: P, remove_count: R)
        where IF: FnMut(usize) -> bool, F: FnMut(&K) -> bool, P: FnMut(&K) -> bool, R: FnMut() -> usize
    {
        match self {
            Self::Dynamic(key_set, clone_threshold) => {
                if key_set.keys_len() < *clone_threshold {
                    *self = mem::take(self).into_cache_with_indices(index_filter, filter, retained_earlier, remove_count)
                } else {
                    key_set.retain_keys_with_indices(index_filter, filter, retained_earlier, remove_count)
                }
            },
            Self::Cached(v) => v.retain_keys_with_indices(index_filter, filter, retained_earlier, remove_count)
        }
    }

    fn par_retain_keys_with_indices<IF, F, P, R>(&mut self, index_filter: IF, filter: F, retained_earlier: P, remove_count: R)
        where IF: Fn(usize) -> bool + Sync + Send, F: Fn(&K) -> bool + Sync + Send,
              P: Fn(&K) -> bool + Sync + Send, R: Fn() -> usize
    {
        match self {
            Self::Dynamic(key_set, clone_threshold) => {
                if key_set.keys_len() < *clone_threshold {
                    *self = mem::take(self).par_into_cache_with_indices(index_filter, filter, retained_earlier, remove_count)
                } else {
                    key_set.par_retain_keys_with_indices(index_filter, filter, retained_earlier, remove_count)
                }
            },
            Self::Cached(v) => v.par_retain_keys_with_indices(index_filter, filter, retained_earlier, remove_count)
        }
    }
}<|MERGE_RESOLUTION|>--- conflicted
+++ resolved
@@ -479,9 +479,6 @@
     }
 
     /// Copy `indices` accepted by `filter` to the beginning of each segment and stores new lengths of each segment in `new_lengths`.
-<<<<<<< HEAD
-    fn par_pre_retain<F>(filter: &F, indices: &mut [I], segments: &[SegmentMetadata], new_lengths: &mut [u32])
-=======
     fn par_map<R, M>(&self, dst: &mut [MaybeUninit<R>], map: &M, segments: &[SegmentMetadata])
         where R: Send, M: Fn(&K) -> R + Sync + Send
     {
@@ -501,8 +498,7 @@
     }
 
     /// Copy `indices` accepted by `filter` to the beginning of each segment and stores new lengths of each segment in `new_lengths`.
-    fn par_pre_retain<F>(filter: &F, indices: &mut [u16], segments: &[SegmentMetadata], new_lengths: &mut [u32])
->>>>>>> 531c7625
+    fn par_pre_retain<F>(filter: &F, indices: &mut [I], segments: &[SegmentMetadata], new_lengths: &mut [u32])
         where F: Fn(usize, usize) -> bool + Sync    // filter is called with indices of: keys and indices
     {
         if segments.len() > 1 && indices.len() > 1024 {
